--- conflicted
+++ resolved
@@ -73,11 +73,7 @@
   },
   "devDependencies": {
     "@tanstack/react-query": "^5.62.8",
-<<<<<<< HEAD
-    "@trpc/client": "10.45.1",
-=======
     "@trpc/client": "workspace:*",
->>>>>>> 99556c07
     "@trpc/server": "^10.45.1",
     "@types/express": "^4.17.17",
     "@types/node": "^22.9.0",
