import {
  DehydratedState,
  QueryClient,
  useInfiniteQuery as __useInfiniteQuery,
  useMutation as __useMutation,
  useQueries as __useQueries,
  useQuery as __useQuery,
  hashQueryKey,
  useQueryClient,
} from '@tanstack/react-query';
import { TRPCClientErrorLike, createTRPCUntypedClient } from '@trpc/client';
import type { AnyRouter } from '@trpc/server';
import React, { useCallback, useEffect, useMemo, useState } from 'react';
import {
  SSRState,
  TRPCContext,
  TRPCContextState,
} from '../../internals/context';
import { getClientArgs } from '../../internals/getClientArgs';
import { TRPCQueryKey, getQueryKey } from '../../internals/getQueryKey';
import { useHookResult } from '../../internals/useHookResult';
import { TRPCUseQueries } from '../../internals/useQueries';
import { createUseQueriesProxy } from '../proxy/useQueriesProxy';
import { CreateTRPCReactOptions, UseMutationOverride } from '../types';
import {
  CreateClient,
  TRPCProvider,
  TRPCQueryOptions,
  UseDehydratedState,
  UseTRPCInfiniteQueryOptions,
  UseTRPCInfiniteQueryResult,
  UseTRPCMutationOptions,
  UseTRPCMutationResult,
  UseTRPCQueryOptions,
  UseTRPCQueryResult,
  UseTRPCSubscriptionOptions,
} from './types';

/**
 * @internal
 */
export function createRootHooks<
  TRouter extends AnyRouter,
  TSSRContext = unknown,
>(config?: CreateTRPCReactOptions<TRouter>) {
  const mutationSuccessOverride: UseMutationOverride['onSuccess'] =
    config?.unstable_overrides?.useMutation?.onSuccess ??
    ((options) => options.originalFn());

  type TError = TRPCClientErrorLike<TRouter>;

  type ProviderContext = TRPCContextState<TRouter, TSSRContext>;

  const Context = (config?.context ??
    TRPCContext) as React.Context<ProviderContext>;
  const ReactQueryContext = config?.reactQueryContext as React.Context<
    QueryClient | undefined
  >;

  const createClient: CreateClient<TRouter> = (opts) => {
    return createTRPCUntypedClient(opts);
  };

  const TRPCProvider: TRPCProvider<TRouter, TSSRContext> = (props) => {
    const { abortOnUnmount = false, client, queryClient, ssrContext } = props;
    const [ssrState, setSSRState] = useState<SSRState>(props.ssrState ?? false);
    useEffect(() => {
      // Only updating state to `mounted` if we are using SSR.
      // This makes it so we don't have an unnecessary re-render when opting out of SSR.
      setSSRState((state) => (state ? 'mounted' : false));
    }, []);
    return (
      <Context.Provider
        value={{
          abortOnUnmount,
          queryClient,
          client,
          ssrContext: ssrContext || null,
          ssrState,
          fetchQuery: useCallback(
            (queryKey, opts) => {
              return queryClient.fetchQuery({
                ...opts,
                queryKey,
                queryFn: () => client.query(...getClientArgs(queryKey, opts)),
              });
            },
            [client, queryClient],
          ),
          fetchInfiniteQuery: useCallback(
            (queryKey, opts) => {
              return queryClient.fetchInfiniteQuery({
                ...opts,
                queryKey,
                queryFn: ({ pageParam }) => {
                  return client.query(
                    ...getClientArgs(queryKey, opts, pageParam),
                  );
                },
              });
            },
            [client, queryClient],
          ),
          prefetchQuery: useCallback(
            (queryKey, opts) => {
              return queryClient.prefetchQuery({
                ...opts,
                queryKey,
                queryFn: () => client.query(...getClientArgs(queryKey, opts)),
              });
            },
            [client, queryClient],
          ),
          prefetchInfiniteQuery: useCallback(
            (queryKey, opts) => {
              return queryClient.prefetchInfiniteQuery({
                ...opts,
                queryKey,
                queryFn: ({ pageParam }) => {
                  return client.query(
                    ...getClientArgs(queryKey, opts, pageParam),
                  );
                },
              });
            },
            [client, queryClient],
          ),
          invalidateQueries: useCallback(
            (queryKey, filters, options) => {
              return queryClient.invalidateQueries(
                {
                  ...filters,
                  queryKey,
                },
                options,
              );
            },
            [queryClient],
          ),
          resetQueries: useCallback(
            (queryKey, filters, options) => {
              return queryClient.resetQueries(
                {
                  ...filters,
                  queryKey,
                },
                options,
              );
            },
            [queryClient],
          ),
          refetchQueries: useCallback(
            (queryKey, filters, options) => {
              return queryClient.refetchQueries(
                {
                  ...filters,
                  queryKey,
                },
                options,
              );
            },
            [queryClient],
          ),
          cancelQuery: useCallback(
            (queryKey, options) => {
              return queryClient.cancelQueries(
                {
                  queryKey,
                },
                options,
              );
            },
            [queryClient],
          ),
          setQueryData: useCallback(
            (queryKey, updater, options) => {
              return queryClient.setQueryData(queryKey, updater, options);
            },
            [queryClient],
          ),
          getQueryData: useCallback(
            // REVIEW: Should this take opts?? The types doesn't have it
            (queryKey) => {
              return queryClient.getQueryData(queryKey);
            },
            [queryClient],
          ),
          setInfiniteQueryData: useCallback(
            (queryKey, updater, options) => {
              return queryClient.setQueryData(queryKey, updater, options);
            },
            [queryClient],
          ),
          getInfiniteQueryData: useCallback(
            (queryKey) => {
              return queryClient.getQueryData(queryKey);
            },
            [queryClient],
          ),
        }}
      >
        {props.children}
      </Context.Provider>
    );
  };

  function useContext() {
    return React.useContext(Context);
  }

  /**
   * Hack to make sure errors return `status`='error` when doing SSR
   * @link https://github.com/trpc/trpc/pull/1645
   */
  function useSSRQueryOptionsIfNeeded<
    TOptions extends { retryOnMount?: boolean } | undefined,
  >(queryKey: TRPCQueryKey, opts: TOptions): TOptions {
    const { queryClient, ssrState } = useContext();
    return ssrState &&
      ssrState !== 'mounted' &&
      queryClient.getQueryCache().find(queryKey)?.state.status === 'error'
      ? {
          retryOnMount: false,
          ...opts,
        }
      : opts;
  }

  function useQuery(
    path: string[],
    input: unknown,
    opts?: UseTRPCQueryOptions<unknown, unknown, unknown, unknown, TError>,
  ): UseTRPCQueryResult<unknown, TError> {
    const { abortOnUnmount, client, ssrState, queryClient, prefetchQuery } =
      useContext();
    const queryKey = getQueryKey(path, input, 'query');

    if (
      typeof window === 'undefined' &&
      ssrState === 'prepass' &&
      opts?.trpc?.ssr !== false &&
      opts?.enabled !== false &&
      !queryClient.getQueryCache().find(queryKey)
    ) {
      void prefetchQuery(queryKey, opts as any);
    }
    const ssrOpts = useSSRQueryOptionsIfNeeded(queryKey, opts);
    // request option should take priority over global
    const shouldAbortOnUnmount = opts?.trpc?.abortOnUnmount ?? abortOnUnmount;

    const hook = __useQuery({
      ...ssrOpts,
      queryKey: queryKey as any,
      queryFn: (queryFunctionContext) => {
        const actualOpts = {
          ...ssrOpts,
          trpc: {
            ...ssrOpts?.trpc,
            ...(shouldAbortOnUnmount
              ? { signal: queryFunctionContext.signal }
              : {}),
          },
        };

        return client.query(...getClientArgs(queryKey, actualOpts));
      },
      context: ReactQueryContext,
    }) as UseTRPCQueryResult<unknown, TError>;

    hook.trpc = useHookResult({
      path: path.join('.'),
    });

    return hook;
  }

  function useMutation(
    path: string[],
    opts?: UseTRPCMutationOptions<unknown, TError, unknown, unknown>,
  ): UseTRPCMutationResult<unknown, TError, unknown, unknown> {
    const { client } = useContext();
    const queryClient = useQueryClient({ context: ReactQueryContext });

    const hook = __useMutation({
      ...opts,
      mutationKey: [path],
      mutationFn: (input) => {
        return client.mutation(...getClientArgs([path, { input }], opts));
      },
      context: ReactQueryContext,
      onSuccess(...args) {
        const originalFn = () => opts?.onSuccess?.(...args);

        return mutationSuccessOverride({
          originalFn,
          queryClient,
          meta: opts?.meta ?? {},
        });
      },
    }) as UseTRPCMutationResult<unknown, TError, unknown, unknown>;

    hook.trpc = useHookResult({
      path: path.join('.'),
    });

    return hook;
  }

  /* istanbul ignore next */
  function useSubscription(
    path: string[],
    input: unknown,
    opts: UseTRPCSubscriptionOptions<unknown, TError>,
  ) {
    const enabled = opts?.enabled ?? true;
    const queryKey = hashQueryKey(getQueryKey(path, input, 'any'));
    const { client } = useContext();

    return useEffect(() => {
      if (!enabled) {
        return;
      }
      let isStopped = false;
      const subscription = client.subscription(
        path.join('.'),
        input ?? undefined,
        {
          onStarted: () => {
            if (!isStopped) {
              opts.onStarted?.();
            }
          },
          onData: (data) => {
            if (!isStopped) {
              opts.onData(data);
            }
          },
          onError: (err) => {
            if (!isStopped) {
              opts.onError?.(err);
            }
          },
        },
      );
      return () => {
        isStopped = true;
        subscription.unsubscribe();
      };
      // eslint-disable-next-line react-hooks/exhaustive-deps
    }, [queryKey, enabled]);
  }

  function useInfiniteQuery(
    path: string[],
    input: unknown,
    opts?: UseTRPCInfiniteQueryOptions<unknown, unknown, unknown, TError>,
  ): UseTRPCInfiniteQueryResult<unknown, TError> {
    const {
      client,
      ssrState,
      prefetchInfiniteQuery,
      queryClient,
      abortOnUnmount,
    } = useContext();
    const queryKey = getQueryKey(path, input, 'infinite');

    if (
      typeof window === 'undefined' &&
      ssrState === 'prepass' &&
      opts?.trpc?.ssr !== false &&
      opts?.enabled !== false &&
      !queryClient.getQueryCache().find(queryKey)
    ) {
      void prefetchInfiniteQuery(queryKey, opts as any);
    }

    const ssrOpts = useSSRQueryOptionsIfNeeded(queryKey, opts);

    // request option should take priority over global
    const shouldAbortOnUnmount = opts?.trpc?.abortOnUnmount ?? abortOnUnmount;

    const hook = __useInfiniteQuery({
      ...ssrOpts,
      queryKey: queryKey as any,
      queryFn: (queryFunctionContext) => {
        const actualOpts = {
          ...ssrOpts,
          trpc: {
            ...ssrOpts?.trpc,
            ...(shouldAbortOnUnmount
              ? { signal: queryFunctionContext.signal }
              : {}),
          },
        };

<<<<<<< HEAD
        return client.query(
          ...getClientArgs(
            queryKey,
            actualOpts,
            queryFunctionContext.pageParam,
          ),
=======
        const actualInput = {
          ...((input as any) ?? {}),
          cursor: queryFunctionContext.pageParam ?? opts?.initialCursor,
        };

        // FIXME as any shouldn't be needed as client should be untyped too
        return (client as any).query(
          ...getClientArgs([path, actualInput], actualOpts),
>>>>>>> ca69d4ac
        );
      },
      context: ReactQueryContext,
    }) as UseTRPCInfiniteQueryResult<unknown, TError>;

    hook.trpc = useHookResult({
      // REVIEW: What do we want to return here?
      path: path.join('.'),
    });
    return hook;
  }

  const useQueries: TRPCUseQueries<TRouter> = (queriesCallback, context) => {
    const { ssrState, queryClient, prefetchQuery, client } = useContext();

    const proxy = createUseQueriesProxy(client);

    const queries = queriesCallback(proxy);

    if (typeof window === 'undefined' && ssrState === 'prepass') {
      for (const query of queries) {
        const queryOption = query as TRPCQueryOptions<any, any, any, any>;
        if (
          queryOption.trpc?.ssr !== false &&
          !queryClient.getQueryCache().find(queryOption.queryKey)
        ) {
          void prefetchQuery(query.queryKey, queryOption as any);
        }
      }
    }

    return __useQueries({
      queries: queries.map((query) => ({
        ...query,
        queryKey: query.queryKey,
      })),
      context,
    }) as any;
  };

  const useDehydratedState: UseDehydratedState<TRouter> = (
    client,
    trpcState,
  ) => {
    const transformed: DehydratedState | undefined = useMemo(() => {
      if (!trpcState) {
        return trpcState;
      }

      return client.runtime.transformer.deserialize(trpcState);
    }, [trpcState, client]);
    return transformed;
  };

  return {
    Provider: TRPCProvider,
    createClient,
    useContext,
    useQuery,
    useQueries,
    useMutation,
    useSubscription,
    useDehydratedState,
    useInfiniteQuery,
  };
}
/* istanbul ignore next */
/**
 * Hack to infer the type of `createReactQueryHooks`
 * @link https://stackoverflow.com/a/59072991
 */
class GnClass<TRouter extends AnyRouter, TSSRContext = unknown> {
  fn() {
    return createRootHooks<TRouter, TSSRContext>();
  }
}

type returnTypeInferer<TType> = TType extends (
  a: Record<string, string>,
) => infer U
  ? U
  : never;
type fooType<TRouter extends AnyRouter, TSSRContext = unknown> = GnClass<
  TRouter,
  TSSRContext
>['fn'];

/**
 * Infer the type of a `createReactQueryHooks` function
 * @internal
 */
export type CreateReactQueryHooks<
  TRouter extends AnyRouter,
  TSSRContext = unknown,
> = returnTypeInferer<fooType<TRouter, TSSRContext>>;<|MERGE_RESOLUTION|>--- conflicted
+++ resolved
@@ -17,7 +17,7 @@
   TRPCContextState,
 } from '../../internals/context';
 import { getClientArgs } from '../../internals/getClientArgs';
-import { TRPCQueryKey, getQueryKey } from '../../internals/getQueryKey';
+import { TRPCQueryKey, getQueryKeyInternal } from '../../internals/getQueryKey';
 import { useHookResult } from '../../internals/useHookResult';
 import { TRPCUseQueries } from '../../internals/useQueries';
 import { createUseQueriesProxy } from '../proxy/useQueriesProxy';
@@ -233,7 +233,7 @@
   ): UseTRPCQueryResult<unknown, TError> {
     const { abortOnUnmount, client, ssrState, queryClient, prefetchQuery } =
       useContext();
-    const queryKey = getQueryKey(path, input, 'query');
+    const queryKey = getQueryKeyInternal(path, input, 'query');
 
     if (
       typeof window === 'undefined' &&
@@ -313,7 +313,7 @@
     opts: UseTRPCSubscriptionOptions<unknown, TError>,
   ) {
     const enabled = opts?.enabled ?? true;
-    const queryKey = hashQueryKey(getQueryKey(path, input, 'any'));
+    const queryKey = hashQueryKey(getQueryKeyInternal(path, input, 'any'));
     const { client } = useContext();
 
     return useEffect(() => {
@@ -362,7 +362,7 @@
       queryClient,
       abortOnUnmount,
     } = useContext();
-    const queryKey = getQueryKey(path, input, 'infinite');
+    const queryKey = getQueryKeyInternal(path, input, 'infinite');
 
     if (
       typeof window === 'undefined' &&
@@ -393,23 +393,12 @@
           },
         };
 
-<<<<<<< HEAD
         return client.query(
           ...getClientArgs(
             queryKey,
             actualOpts,
-            queryFunctionContext.pageParam,
-          ),
-=======
-        const actualInput = {
-          ...((input as any) ?? {}),
-          cursor: queryFunctionContext.pageParam ?? opts?.initialCursor,
-        };
-
-        // FIXME as any shouldn't be needed as client should be untyped too
-        return (client as any).query(
-          ...getClientArgs([path, actualInput], actualOpts),
->>>>>>> ca69d4ac
+            queryFunctionContext.pageParam ?? opts?.initialCursor,
+          ),
         );
       },
       context: ReactQueryContext,
