--- conflicted
+++ resolved
@@ -1,19 +1,9 @@
 import {
-<<<<<<< HEAD
-  createTRPCClient,
-  createWSClient,
-  httpBatchLink,
-  httpLink,
-  splitLink,
-  TRPCClientError,
-} from '@trpc/client';
-=======
   trpcServerResource,
   type TRPCServerResourceOpts,
 } from '@trpc/server/__tests__/trpcServerResource';
 import type { TRPCWebSocketClient, WebSocketClientOptions } from '@trpc/client';
 import { createTRPCClient, createWSClient, httpBatchLink } from '@trpc/client';
->>>>>>> fd3d2568
 import type { WithTRPCConfig } from '@trpc/next';
 import type { AnyTRPCRouter } from '@trpc/server';
 import type { DataTransformerOptions } from '@trpc/server/unstable-core-do-not-import';
@@ -56,27 +46,9 @@
   });
   const trpcClientOptions = {
     links: [
-<<<<<<< HEAD
-      splitLink({
-        condition(op) {
-          // check for context property `skipBatch`
-          return Boolean(op.context['skipBatch']);
-        },
-        // when condition is true, use normal request
-        true: httpLink({
-          url: httpUrl,
-          transformer: opts?.transformer as any,
-        }),
-        // when condition is false, use batching
-        false: httpBatchLink({
-          url: httpUrl,
-          transformer: opts?.transformer as any,
-        }),
-=======
       httpBatchLink({
         url: serverResource.httpUrl,
         transformer: opts?.transformer as any,
->>>>>>> fd3d2568
       }),
     ],
     ...(opts?.client
