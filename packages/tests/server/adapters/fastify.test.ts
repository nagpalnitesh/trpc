import { EventEmitter } from 'events';
import ws from '@fastify/websocket';
import { waitFor } from '@testing-library/react';
import {
  createTRPCProxyClient,
  createWSClient,
  HTTPHeaders,
  splitLink,
  TRPCLink,
  unstable_httpBatchStreamLink,
  wsLink,
} from '@trpc/client/src';
import { inferAsyncReturnType, initTRPC } from '@trpc/server';
import {
  CreateFastifyContextOptions,
  fastifyTRPCPlugin,
} from '@trpc/server/src/adapters/fastify';
import { observable } from '@trpc/server/src/observable';
import fastify from 'fastify';
import fp from 'fastify-plugin';
import fetch from 'node-fetch';
import { z } from 'zod';

const config = {
  port: 2023,
  logger: false,
  prefix: '/trpc',
};

function createContext({ req, res, info }: CreateFastifyContextOptions) {
  const user = { name: req.headers.username ?? 'anonymous' };
  return { req, res, user, info };
}

type Context = inferAsyncReturnType<typeof createContext>;

interface Message {
  id: string;
}

function createAppRouter() {
  const ee = new EventEmitter();
  const onNewMessageSubscription = vi.fn();
  const onSubscriptionEnded = vi.fn();

  const t = initTRPC.context<Context>().create();
  const router = t.router;
  const publicProcedure = t.procedure;

  const appRouter = router({
    ping: publicProcedure.query(() => {
      return 'pong';
    }),
    hello: publicProcedure
      .input(
        z
          .object({
            username: z.string().nullish(),
          })
          .nullish(),
      )
      .query(({ input, ctx }) => ({
        text: `hello ${input?.username ?? ctx.user?.name ?? 'world'}`,
      })),
    ['post.edit']: publicProcedure
      .input(
        z.object({
          id: z.string(),
          data: z.object({
            title: z.string(),
            text: z.string(),
          }),
        }),
      )
      .mutation(async ({ input, ctx }) => {
        if (ctx.user.name === 'anonymous') {
          return { error: 'Unauthorized user' };
        }
        const { id, data } = input;
        return { id, ...data };
      }),
    onMessage: publicProcedure.input(z.string()).subscription(() => {
      const sub = observable<Message>((emit) => {
        const onMessage = (data: Message) => {
          emit.next(data);
        };
        ee.on('server:msg', onMessage);
        return () => {
          onSubscriptionEnded();
          ee.off('server:msg', onMessage);
        };
      });
      ee.emit('subscription:created');
      onNewMessageSubscription();
      return sub;
    }),
<<<<<<< HEAD
    request: router({
      info: publicProcedure.query(({ ctx }) => {
        return ctx.info;
      }),
    }),
=======
    deferred: publicProcedure
      .input(
        z.object({
          wait: z.number(),
        }),
      )
      .query(async (opts) => {
        await new Promise<void>((resolve) =>
          setTimeout(resolve, opts.input.wait * 10),
        );
        return opts.input.wait;
      }),
>>>>>>> 49b0a55b
  });

  return { appRouter, ee, onNewMessageSubscription, onSubscriptionEnded };
}

type CreateAppRouter = inferAsyncReturnType<typeof createAppRouter>;
type AppRouter = CreateAppRouter['appRouter'];

interface ServerOptions {
  appRouter: AppRouter;
  fastifyPluginWrapper?: boolean;
}

type PostPayload = { Body: { text: string; life: number } };

function createServer(opts: ServerOptions) {
  const instance = fastify({ logger: config.logger });

  const plugin = !!opts.fastifyPluginWrapper
    ? fp(fastifyTRPCPlugin)
    : fastifyTRPCPlugin;

  const router = opts.appRouter;

  instance.register(ws);
  instance.register(plugin, {
    useWSS: true,
    prefix: config.prefix,
    trpcOptions: { router, createContext },
  });

  instance.get('/hello', async () => {
    return { hello: 'GET' };
  });

  instance.post<PostPayload>('/hello', async ({ body }) => {
    return { hello: 'POST', body };
  });

  const stop = async () => {
    await instance.close();
  };
  const start = async () => {
    try {
      await instance.listen({ port: config.port });
    } catch (err) {
      instance.log.error(err);
    }
  };

  return { instance, start, stop };
}

const orderedResults: number[] = [];
const linkSpy: TRPCLink<AppRouter> = () => {
  // here we just got initialized in the app - this happens once per app
  // useful for storing cache for instance
  return ({ next, op }) => {
    // this is when passing the result to the next link
    // each link needs to return an observable which propagates results
    return observable((observer) => {
      const unsubscribe = next(op).subscribe({
        next(value) {
          orderedResults.push((value.result as any).data);
          observer.next(value);
        },
        error: observer.error,
      });
      return unsubscribe;
    });
  };
};

interface ClientOptions {
  headers?: HTTPHeaders;
}

function createClient(opts: ClientOptions = {}) {
  const host = `localhost:${config.port}${config.prefix}`;
  const wsClient = createWSClient({ url: `ws://${host}` });
  const client = createTRPCProxyClient<AppRouter>({
    links: [
      linkSpy,
      splitLink({
        condition(op) {
          return op.type === 'subscription';
        },
        true: wsLink({ client: wsClient }),
        false: unstable_httpBatchStreamLink({
          url: `http://${host}`,
          headers: opts.headers,
          AbortController,
          fetch: fetch as any,
        }),
      }),
    ],
  });

  return { client, wsClient };
}

interface AppOptions {
  clientOptions?: ClientOptions;
  serverOptions?: Partial<ServerOptions>;
}

function createApp(opts: AppOptions = {}) {
  const { appRouter, ee } = createAppRouter();
  const { instance, start, stop } = createServer({
    ...(opts.serverOptions ?? {}),
    appRouter,
  });
  const { client } = createClient(opts.clientOptions);

  return { server: instance, start, stop, client, ee };
}

let app: inferAsyncReturnType<typeof createApp>;

describe('anonymous user', () => {
  beforeEach(async () => {
    orderedResults.length = 0;
    app = createApp();
    await app.start();
  });

  afterEach(async () => {
    await app.stop();
  });

  test('fetch POST', async () => {
    const data = { text: 'life', life: 42 };
    const req = await fetch(`http://localhost:${config.port}/hello`, {
      method: 'POST',
      headers: {
        Accept: 'application/json',
        'Content-Type': 'application/json',
      },
      body: JSON.stringify(data),
    });
    // body should be object
    expect(await req.json()).toMatchInlineSnapshot(`
      Object {
        "body": Object {
          "life": 42,
          "text": "life",
        },
        "hello": "POST",
      }
    `);
  });

  test('query', async () => {
    expect(await app.client.ping.query()).toMatchInlineSnapshot(`"pong"`);
    expect(await app.client.hello.query()).toMatchInlineSnapshot(`
          Object {
            "text": "hello anonymous",
          }
      `);
    expect(
      await app.client.hello.query({
        username: 'test',
      }),
    ).toMatchInlineSnapshot(`
          Object {
            "text": "hello test",
          }
      `);
  });

  test('mutation', async () => {
    expect(
      await app.client['post.edit'].mutate({
        id: '42',
        data: { title: 'new_title', text: 'new_text' },
      }),
    ).toMatchInlineSnapshot(`
      Object {
        "error": "Unauthorized user",
      }
    `);
  });

  test('subscription', async () => {
    app.ee.once('subscription:created', () => {
      setTimeout(() => {
        app.ee.emit('server:msg', {
          id: '1',
        });
        app.ee.emit('server:msg', {
          id: '2',
        });
      });
    });

    const onStartedMock = vi.fn();
    const onDataMock = vi.fn();
    const sub = app.client.onMessage.subscribe('onMessage', {
      onStarted: onStartedMock,
      onData(data) {
        expectTypeOf(data).not.toBeAny();
        expectTypeOf(data).toMatchTypeOf<Message>();
        onDataMock(data);
      },
    });

    await waitFor(() => {
      expect(onStartedMock).toHaveBeenCalledTimes(1);
      expect(onDataMock).toHaveBeenCalledTimes(2);
    });

    app.ee.emit('server:msg', {
      id: '3',
    });

    await waitFor(() => {
      expect(onDataMock).toHaveBeenCalledTimes(3);
    });

    expect(onDataMock.mock.calls).toMatchInlineSnapshot(`
      Array [
        Array [
          Object {
            "id": "1",
          },
        ],
        Array [
          Object {
            "id": "2",
          },
        ],
        Array [
          Object {
            "id": "3",
          },
        ],
      ]
    `);

    sub.unsubscribe();

    await waitFor(() => {
      expect(app.ee.listenerCount('server:msg')).toBe(0);
      expect(app.ee.listenerCount('server:error')).toBe(0);
    });
  });

  test('streaming', async () => {
    const results = await Promise.all([
      app.client.deferred.query({ wait: 3 }),
      app.client.deferred.query({ wait: 1 }),
      app.client.deferred.query({ wait: 2 }),
    ]);
    expect(results).toEqual([3, 1, 2]);
    expect(orderedResults).toEqual([1, 2, 3]);
  });
});

describe('authorized user', () => {
  beforeEach(async () => {
    app = createApp({ clientOptions: { headers: { username: 'nyan' } } });
    await app.start();
  });

  afterEach(async () => {
    await app.stop();
  });

  test('query', async () => {
    expect(await app.client.hello.query()).toMatchInlineSnapshot(`
      Object {
        "text": "hello nyan",
      }
    `);
  });

  test('request info', async () => {
    const info = await app.client.request.info.query();

    expect(info).toMatchInlineSnapshot(`
      Object {
        "calls": Array [
          Object {
            "path": "request.info",
            "type": "query",
          },
        ],
        "isBatchCall": false,
      }
  `);
  });

  test('mutation', async () => {
    expect(
      await app.client['post.edit'].mutate({
        id: '42',
        data: { title: 'new_title', text: 'new_text' },
      }),
    ).toMatchInlineSnapshot(`
      Object {
        "id": "42",
        "text": "new_text",
        "title": "new_title",
      }
    `);
  });
});

describe('anonymous user with fastify-plugin', () => {
  beforeEach(async () => {
    app = createApp({ serverOptions: { fastifyPluginWrapper: true } });
    await app.start();
  });

  afterEach(async () => {
    await app.stop();
  });

  test('fetch GET', async () => {
    const req = await fetch(`http://localhost:${config.port}/hello`);
    expect(await req.json()).toEqual({ hello: 'GET' });
  });

  test('fetch POST', async () => {
    const data = { text: 'life', life: 42 };
    const req = await fetch(`http://localhost:${config.port}/hello`, {
      method: 'POST',
      headers: {
        Accept: 'application/json',
        'Content-Type': 'application/json',
      },
      body: JSON.stringify(data),
    });
    // body should be string
    expect(await req.json()).toMatchInlineSnapshot(`
      Object {
        "body": "{\\"text\\":\\"life\\",\\"life\\":42}",
        "hello": "POST",
      }
    `);
  });

  test('query', async () => {
    expect(await app.client.ping.query()).toMatchInlineSnapshot(`"pong"`);
    expect(await app.client.hello.query()).toMatchInlineSnapshot(`
          Object {
            "text": "hello anonymous",
          }
      `);
    expect(
      await app.client.hello.query({
        username: 'test',
      }),
    ).toMatchInlineSnapshot(`
          Object {
            "text": "hello test",
          }
      `);
  });
});<|MERGE_RESOLUTION|>--- conflicted
+++ resolved
@@ -94,13 +94,11 @@
       onNewMessageSubscription();
       return sub;
     }),
-<<<<<<< HEAD
     request: router({
       info: publicProcedure.query(({ ctx }) => {
         return ctx.info;
       }),
     }),
-=======
     deferred: publicProcedure
       .input(
         z.object({
@@ -113,7 +111,6 @@
         );
         return opts.input.wait;
       }),
->>>>>>> 49b0a55b
   });
 
   return { appRouter, ee, onNewMessageSubscription, onSubscriptionEnded };
@@ -401,7 +398,7 @@
             "type": "query",
           },
         ],
-        "isBatchCall": false,
+        "isBatchCall": true,
       }
   `);
   });
