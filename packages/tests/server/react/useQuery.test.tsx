--- conflicted
+++ resolved
@@ -216,8 +216,6 @@
   });
 });
 
-<<<<<<< HEAD
-=======
 test('useInfiniteQuery() initialCursor', async () => {
   const { App, proxy } = ctx;
   function MyComponent() {
@@ -275,24 +273,6 @@
   });
 });
 
-test('deprecated routers', async () => {
-  const { proxy, App } = ctx;
-
-  function MyComponent() {
-    // FIXME this should have strike-through
-    proxy.deprecatedRouter.deprecatedProcedure.useQuery();
-
-    return null;
-  }
-
-  render(
-    <App>
-      <MyComponent />
-    </App>,
-  );
-});
-
->>>>>>> ca69d4ac
 test('useSuspenseInfiniteQuery()', async () => {
   const { App, proxy } = ctx;
   function MyComponent() {
