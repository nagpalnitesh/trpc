/* eslint-disable @typescript-eslint/no-non-null-assertion */

/* eslint-disable @typescript-eslint/no-explicit-any */
import type { AnyRouter } from '@trpc/server';
import {
  TRPCClient as Client,
  CreateTRPCClientOptions,
} from './internals/TRPCClient';
import { httpBatchLink } from './links';

/**
 * @deprecated use `createTRPCProxyClient` instead
 */
export function createTRPCClient<TRouter extends AnyRouter>(
  opts:
    | CreateTRPCClientOptions<TRouter>
    | {
        /**
         * @deprecated use `links` instead
         */
        url: string;
      },
) {
  const getLinks = () => {
    if ('links' in opts) {
      return opts.links;
    }
    return [httpBatchLink({ url: opts.url })];
  };
  const client = new Client<TRouter>({
    links: getLinks(),
  });
  return client;
}

// Also the client created above needs to somehow be like `TRPCClient<Router> & Omit<Router, 'createCaller' | 'createProcedure' | '_def' | 'transformer' | 'errorFormatter' | 'getErrorShape>`

export type {
  AssertLegacyDef,
  CreateTRPCClientOptions,
  TRPCClient,
<<<<<<< HEAD
  TRPCRequestOptions,
=======
>>>>>>> 7eb0761c
} from './internals/TRPCClient';<|MERGE_RESOLUTION|>--- conflicted
+++ resolved
@@ -39,8 +39,4 @@
   AssertLegacyDef,
   CreateTRPCClientOptions,
   TRPCClient,
-<<<<<<< HEAD
-  TRPCRequestOptions,
-=======
->>>>>>> 7eb0761c
 } from './internals/TRPCClient';