import { testReactResource } from './__helpers';
import {
  infiniteQueryOptions,
  useInfiniteQuery,
  useQueryClient,
  useSuspenseInfiniteQuery,
  type InfiniteData,
} from '@tanstack/react-query';
import { waitFor } from '@testing-library/react';
import userEvent from '@testing-library/user-event';
import type { TRPCClientErrorLike } from '@trpc/client';
import type { inferRouterError } from '@trpc/server';
import { initTRPC } from '@trpc/server';
import * as React from 'react';
import { describe, expect, expectTypeOf, test } from 'vitest';
import { z } from 'zod';

const fixtureData = ['1', '2', '3', '4'];

const testContext = () => {
  const t = initTRPC.create({});

  const appRouter = t.router({
    post: t.router({
      byId: t.procedure
        .input(
          z.object({
            id: z.string(),
          }),
        )
        .query(() => '__result' as const),
      list: t.procedure
        .input(
          z.object({
            cursor: z.number().default(0),
          }),
        )
        .query(({ input }) => {
          return {
            items: fixtureData.slice(input.cursor, input.cursor + 1),
            next:
              input.cursor + 1 > fixtureData.length
                ? undefined
                : input.cursor + 1,
          };
        }),
    }),
  });

  return testReactResource(appRouter);
};

describe('infiniteQueryOptions', () => {
  test('basic', async () => {
    await using ctx = testContext();
    const { useTRPC } = ctx;

    function MyComponent() {
      const trpc = useTRPC();
      const queryClient = useQueryClient();
      const [invalidated, setInvalidated] = React.useState(false);

      const queryOptions = trpc.post.list.infiniteQueryOptions(
        {},
        {
          getNextPageParam(lastPage) {
            expectTypeOf<{
              items: string[];
              next?: number | undefined;
            }>(lastPage);
            return lastPage.next;
          },
        },
      );
      const query1 = useInfiniteQuery(queryOptions);
      expect(queryOptions.trpc.path).toBe('post.list');
      if (!query1.data) {
        return <>...</>;
      }

<<<<<<< HEAD
      //
      // Check that query keys have correct types

      expect(queryOptions.queryKey).toEqual(
        trpc.post.list.infiniteQueryKey({}),
      );
=======
      queryClient.setQueryData(queryOptions.queryKey, (data) => {
        expectTypeOf<typeof data>(query1.data);
        return data;
      });

      //
      // Check that query keys have correct types

      const queryKey = trpc.post.list.infiniteQueryKey({});
      expect(queryOptions.queryKey).toEqual(queryKey);
      expectTypeOf<typeof queryOptions.queryKey>(queryKey);
>>>>>>> a7154458

      const queryData = queryClient.getQueryData(
        trpc.post.list.infiniteQueryKey({}),
      )!;
      expectTypeOf<typeof query1.data>(queryData);
      expect(query1.data).toEqual(queryData);

      //
      // Check that query filters have correct types

      async function invalidate() {
        await queryClient.invalidateQueries(
          trpc.post.list.infiniteQueryFilter(
            {},
            {
              predicate(opts) {
                expectTypeOf<typeof query1.data>(opts.state.data);
                expect(opts.state.data).toEqual(query1.data);
                return true;
              },
            },
          ),
        );
        setInvalidated(true);
      }

      //
      // Check result data type

      expectTypeOf<
        InfiniteData<
          {
            items: typeof fixtureData;
            next?: number | undefined;
          },
          number | null
        >
      >(query1.data);

      //
      // Check error shape

      expectTypeOf<TRPCClientErrorLike<{
        transformer: false;
        errorShape: inferRouterError<typeof ctx.router>;
      }> | null>(query1.error);

      return (
        <>
          <button
            data-testid="fetchMore"
            onClick={() => {
              query1.fetchNextPage();
            }}
          >
            Fetch more
          </button>
          <button
            data-testid="invalidate"
            onClick={invalidate}
            disabled={invalidated}
          >
            invalidate
          </button>
          <button
            data-testid="prefetch"
            onClick={async () => {
              const fetched =
                await queryClient.fetchInfiniteQuery(queryOptions);
              expectTypeOf<{
                pages: {
                  items: typeof fixtureData;
                  next?: number | undefined;
                }[];
                pageParams: (number | null)[];
              }>(fetched);
              expect(
                fetched.pageParams.some((p) => typeof p === 'undefined'),
              ).toBeFalsy();
            }}
          >
            Fetch
          </button>
          <pre>{JSON.stringify(query1.data ?? 'n/a', null, 4)}</pre>
        </>
      );
    }

    const utils = ctx.renderApp(<MyComponent />);

    await waitFor(() => {
      expect(utils.container).toHaveTextContent(`[ "1" ]`);
      expect(utils.container).toHaveTextContent(`null`);
      expect(utils.container).not.toHaveTextContent(`undefined`);
    });

    await userEvent.click(utils.getByTestId('fetchMore'));
    await waitFor(() => {
      expect(utils.container).toHaveTextContent(`[ "1" ]`);
      expect(utils.container).toHaveTextContent(`[ "2" ]`);
    });

    await userEvent.click(utils.getByTestId('invalidate'));
    await waitFor(() => {
      expect(utils.getByTestId('invalidate')).toBeDisabled();
    });
  });

  test('basic suspense', async () => {
    await using ctx = testContext();
    const { useTRPC } = ctx;

    function MyComponent() {
      const trpc = useTRPC();
      const queryClient = useQueryClient();
      const [invalidated, setInvalidated] = React.useState(false);

      const queryOptions = trpc.post.list.infiniteQueryOptions(
        {},
        {
          getNextPageParam(lastPage) {
            return lastPage.next;
          },
        },
      );
      const query1 = useSuspenseInfiniteQuery(queryOptions);
      expect(queryOptions.trpc.path).toBe('post.list');

      //
      // Check that query keys have correct types

      expect(queryOptions.queryKey).toEqual(
        trpc.post.list.infiniteQueryKey({}),
      );

      const queryData = queryClient.getQueryData(
        trpc.post.list.infiniteQueryKey({}),
      )!;
      expectTypeOf<typeof query1.data>(queryData);
      expect(query1.data).toEqual(queryData);

      //
      // Check that query filters have correct types

      async function invalidate() {
        await queryClient.invalidateQueries(
          trpc.post.list.infiniteQueryFilter(
            {},
            {
              predicate(opts) {
                expectTypeOf<typeof query1.data>(opts.state.data!);
                expect(opts.state.data).toEqual(query1.data);
                return true;
              },
            },
          ),
        );
        setInvalidated(true);
      }

      //
      // Check result data type

      expectTypeOf<
        InfiniteData<
          {
            items: typeof fixtureData;
            next?: number | undefined;
          },
          number | null
        >
      >(query1.data);

      return (
        <>
          <button
            data-testid="fetchMore"
            onClick={() => {
              query1.fetchNextPage();
            }}
          >
            Fetch more
          </button>
          <button
            data-testid="invalidate"
            onClick={invalidate}
            disabled={invalidated}
          >
            invalidate
          </button>
          <button
            data-testid="prefetch"
            onClick={async () => {
              const fetched =
                await queryClient.fetchInfiniteQuery(queryOptions);
              expectTypeOf<{
                pages: {
                  items: typeof fixtureData;
                  next?: number | undefined;
                }[];
                pageParams: (number | null)[];
              }>(fetched);
              expect(
                fetched.pageParams.some((p) => typeof p === 'undefined'),
              ).toBeFalsy();
            }}
          >
            Fetch
          </button>
          <pre>{JSON.stringify(query1.data ?? 'n/a', null, 4)}</pre>
        </>
      );
    }

    const utils = ctx.renderApp(
      <React.Suspense fallback="loading">
        <MyComponent />
      </React.Suspense>,
    );

    await waitFor(() => {
      expect(utils.container).toHaveTextContent(`[ "1" ]`);
      expect(utils.container).toHaveTextContent(`null`);
      expect(utils.container).not.toHaveTextContent(`undefined`);
    });
    await userEvent.click(utils.getByTestId('fetchMore'));

    await waitFor(() => {
      expect(utils.container).toHaveTextContent(`[ "1" ]`);
      expect(utils.container).toHaveTextContent(`[ "2" ]`);
    });
  });

  test('no infinite on non cursor types', async () => {
    await using ctx = testContext();
    const { useTRPC } = ctx;

    // @ts-expect-error - unused, it's fine
    function Component() {
      const trpc = useTRPC();

      // @ts-expect-error - not an infinite query
      trpc.post.byId.infiniteQueryOptions({ id: '1' });

      // @ts-expect-error - not an infinite query
      trpc.post.byId.infiniteQueryKey({ id: '1' });

      // @ts-expect-error - not an infinite query
      trpc.post.byId.infiniteQueryFilter({ id: '1' });
    }
  });

  test('select', async () => {
    await using ctx = testContext();
    const { useTRPC } = ctx;

    function MyComponent() {
      const trpc = useTRPC();
      const queryClient = useQueryClient();

      infiniteQueryOptions;
      const queryOptions = trpc.post.list.infiniteQueryOptions(
        {},
        {
          getNextPageParam(lastPage) {
            return lastPage.next;
          },
          select(opts) {
            return {
              ...opts,
              pages: opts.pages.map((page) => {
                return {
                  ...page,
                  items: page.items,
                  ___selected: true as const,
                };
              }),
            };
          },
        },
      );
      const query1 = useInfiniteQuery(queryOptions);
      expect(queryOptions.trpc.path).toBe('post.list');
      if (!query1.data) {
        return <>...</>;
      }

      expectTypeOf<
        InfiniteData<
          {
            items: typeof fixtureData;
            next?: number | undefined;
          },
          number | null
        >
      >(query1.data);

      expectTypeOf(query1.data.pages[0]!.___selected).toEqualTypeOf<true>();

      return (
        <>
          <button
            data-testid="fetchMore"
            onClick={() => {
              query1.fetchNextPage();
            }}
          >
            Fetch more
          </button>
          <button
            data-testid="prefetch"
            onClick={async () => {
              const fetched =
                await queryClient.fetchInfiniteQuery(queryOptions);
              expectTypeOf<{
                pages: {
                  items: typeof fixtureData;
                  next?: number | undefined;
                }[];
                pageParams: (number | null)[];
              }>(fetched);
              expect(
                fetched.pageParams.some((p) => typeof p === 'undefined'),
              ).toBeFalsy();
            }}
          >
            Fetch
          </button>
          <pre>{JSON.stringify(query1.data ?? 'n/a', null, 4)}</pre>
        </>
      );
    }

    const utils = ctx.renderApp(<MyComponent />);

    await waitFor(() => {
      expect(utils.container).toHaveTextContent(`[ "1" ]`);
      expect(utils.container).toHaveTextContent(`null`);
      expect(utils.container).not.toHaveTextContent(`undefined`);
    });
    await userEvent.click(utils.getByTestId('fetchMore'));

    await waitFor(() => {
      expect(utils.container).toHaveTextContent(`[ "1" ]`);
      expect(utils.container).toHaveTextContent(`[ "2" ]`);
    });

    await waitFor(() => {
      expect(utils.container).toHaveTextContent('__selected');
    });
  });
});<|MERGE_RESOLUTION|>--- conflicted
+++ resolved
@@ -78,14 +78,6 @@
         return <>...</>;
       }
 
-<<<<<<< HEAD
-      //
-      // Check that query keys have correct types
-
-      expect(queryOptions.queryKey).toEqual(
-        trpc.post.list.infiniteQueryKey({}),
-      );
-=======
       queryClient.setQueryData(queryOptions.queryKey, (data) => {
         expectTypeOf<typeof data>(query1.data);
         return data;
@@ -97,7 +89,6 @@
       const queryKey = trpc.post.list.infiniteQueryKey({});
       expect(queryOptions.queryKey).toEqual(queryKey);
       expectTypeOf<typeof queryOptions.queryKey>(queryKey);
->>>>>>> a7154458
 
       const queryData = queryClient.getQueryData(
         trpc.post.list.infiniteQueryKey({}),
