<<<<<<< HEAD
import { getServerAndReactClient } from './__helpers';
import {
  useInfiniteQuery,
  useQueryClient,
  useSuspenseInfiniteQuery,
} from '@tanstack/react-query';
=======
import { testReactResource } from './__helpers';
import { useQueryClient } from '@tanstack/react-query';
>>>>>>> 1eccc117
import { initTRPC } from '@trpc/server';
import type { DefaultErrorShape } from '@trpc/server/unstable-core-do-not-import/error/formatter';
import * as React from 'react';
import { describe, expect, test } from 'vitest';
import { z } from 'zod';

const testContext = () => {
  const t = initTRPC.create({
    errorFormatter(opts) {
      return { foo: 1, ...opts.shape };
    },
  });

  const appRouter = t.router({
    bluesky: {
      post: t.router({
        byId: t.procedure
          .input(
            z.object({
              id: z.string(),
            }),
          )
          .query(() => '__result' as const),
        create: t.procedure.mutation(() => '__mutationResult' as const),
      }),
    },
  });

  return testReactResource(appRouter);
};

const testContextWithErrorShape = () => {
  const t = initTRPC.create({
    errorFormatter(opts) {
      return { foo: 1, ...opts.shape };
    },
  });

  const appRouter = t.router({
    bluesky: {
      post: t.router({
        byId: t.procedure
          .input(
            z.object({
              id: z.string(),
            }),
          )
          .query(() => '__result' as const),
        create: t.procedure.mutation(() => '__mutationResult' as const),
      }),
    },
  });

  return testReactResource(appRouter);
};

describe('get queryFilter', () => {
  test('gets various query filters', async () => {
    await using ctx = testContext();

    const { useTRPC } = ctx;

    function Component() {
      const trpc = useTRPC();

      expect(trpc.routeFilter()).toMatchInlineSnapshot(`
        Object {
          "queryKey": Array [],
        }
      `);
      expect(trpc.bluesky.routeFilter()).toMatchInlineSnapshot(`
        Object {
          "queryKey": Array [
            Array [
              "bluesky",
            ],
          ],
        }
      `);
      expect(trpc.bluesky.post.routeFilter()).toMatchInlineSnapshot(`
        Object {
          "queryKey": Array [
            Array [
              "bluesky",
              "post",
            ],
          ],
        }
      `);
      expect(trpc.bluesky.post.byId.routeFilter()).toMatchInlineSnapshot(`
        Object {
          "queryKey": Array [
            Array [
              "bluesky",
              "post",
              "byId",
            ],
          ],
        }
      `);
      expect(trpc.bluesky.post.byId.queryFilter({ id: '1' }))
        .toMatchInlineSnapshot(`
          Object {
            "queryKey": Array [
              Array [
                "bluesky",
                "post",
                "byId",
              ],
              Object {
                "input": Object {
                  "id": "1",
                },
                "type": "query",
              },
            ],
          }
        `);

      return 'some text';
    }

    ctx.renderApp(<Component />);
  });

  test('type inference for query filters', async () => {
    await using ctx = testContext();

    const { useTRPC } = ctx;

    function Component() {
      const trpc = useTRPC();
      const query = useQueryClient();

      const a = trpc.bluesky.post.byId.queryFilter(
        { id: '1' },
        {
          predicate(query) {
            const data = query.setData('__result');
            assertType<'__result' | undefined>(data);

            return true;
          },
        },
      );

      const b = query.getQueryData(a.queryKey!);
      assertType<'__result' | undefined>(b);

      return 'some text';
    }

    ctx.renderApp(<Component />);
  });
});

describe('get queryKey', () => {
  test('gets various query keys', async () => {
    await using ctx = testContext();

    const { useTRPC } = ctx;

    function Component() {
      const trpc = useTRPC();
      const query = useQueryClient();

      query.setQueryData(
        trpc.bluesky.post.byId.queryKey({ id: '1' }),
        '__result',
      );

      expect(trpc.routeKey()).toMatchInlineSnapshot(`Array []`);

      expect(trpc.bluesky.routeKey()).toMatchInlineSnapshot(`
        Array [
          Array [
            "bluesky",
          ],
        ]
      `);
      expect(trpc.bluesky.post.routeKey()).toMatchInlineSnapshot(`
        Array [
          Array [
            "bluesky",
            "post",
          ],
        ]
      `);
      expect(trpc.bluesky.post.byId.routeKey()).toMatchInlineSnapshot(`
        Array [
          Array [
            "bluesky",
            "post",
            "byId",
          ],
        ]
      `);
      expect(trpc.bluesky.post.byId.queryKey({ id: '1' }))
        .toMatchInlineSnapshot(`
          Array [
            Array [
              "bluesky",
              "post",
              "byId",
            ],
            Object {
              "input": Object {
                "id": "1",
              },
              "type": "query",
            },
          ]
        `);

      return 'some text';
    }

    ctx.renderApp(<Component />);
  });

  test('type inference for query keys', async () => {
    await using ctx = testContext();

    const { useTRPC } = ctx;

    function Component() {
      const trpc = useTRPC();
      const query = useQueryClient();

      const a = query.getQueryData(
        trpc.bluesky.post.byId.queryKey({ id: '1' }),
      );
      assertType<'__result' | undefined>(a);

      const b = query.setQueryData(
        trpc.bluesky.post.byId.queryKey({ id: '1' }),
        '__result',
      );
      assertType<'__result' | undefined>(b);

      return 'some text';
    }

    ctx.renderApp(<Component />);
  });

  test('type inference for getQueryState', async () => {
    await using ctx = testContext();

    const { useTRPC } = ctx;

    function Component() {
      const trpc = useTRPC();
      const query = useQueryClient();

      const a = query.getQueryState(
        trpc.bluesky.post.byId.queryKey({ id: '1' }),
      );
      assertType<'__result' | undefined>(a?.data);
      assertType<DefaultErrorShape | null | undefined>(a?.error);

      const b = query.setQueryData(
        trpc.bluesky.post.byId.queryKey({ id: '1' }),
        '__result',
      );
      assertType<'__result' | undefined>(b);

      return 'some text';
    }

    ctx.renderApp(<Component />);
  });

  test('type inference for getQueryState with defined error shape', async () => {
    await using ctx = testContextWithErrorShape();

    const { useTRPC } = ctx;

    function Component() {
      const trpc = useTRPC();
      const query = useQueryClient();

      const a = query.getQueryState(
        trpc.bluesky.post.byId.queryKey({ id: '1' }),
      );
      assertType<'__result' | undefined>(a?.data);
      assertType<(DefaultErrorShape & { foo: number }) | null | undefined>(
        a?.error,
      );

      const b = query.setQueryData(
        trpc.bluesky.post.byId.queryKey({ id: '1' }),
        '__result',
      );
      assertType<'__result' | undefined>(b);

      return 'some text';
    }

    ctx.renderApp(<Component />);
  });
});

describe('get mutationKey', () => {
  test('gets various mutation keys', async () => {
    await using ctx = testContext();

    const { useTRPC } = ctx;

    function Component() {
      const trpc = useTRPC();

      // @ts-expect-error - not a mutation
      trpc.bluesky.post.byId.mutationKey;
      // @ts-expect-error - not a mutation
      trpc.bluesky.mutationKey;

      expect(trpc.bluesky.post.create.mutationKey()).toMatchInlineSnapshot(`
        Array [
          Array [
            "bluesky",
            "post",
            "create",
          ],
        ]
      `);

      return 'some text';
    }

    ctx.renderApp(<Component />);
  });
});<|MERGE_RESOLUTION|>--- conflicted
+++ resolved
@@ -1,14 +1,5 @@
-<<<<<<< HEAD
-import { getServerAndReactClient } from './__helpers';
-import {
-  useInfiniteQuery,
-  useQueryClient,
-  useSuspenseInfiniteQuery,
-} from '@tanstack/react-query';
-=======
 import { testReactResource } from './__helpers';
 import { useQueryClient } from '@tanstack/react-query';
->>>>>>> 1eccc117
 import { initTRPC } from '@trpc/server';
 import type { DefaultErrorShape } from '@trpc/server/unstable-core-do-not-import/error/formatter';
 import * as React from 'react';
@@ -155,6 +146,7 @@
         },
       );
 
+      // eslint-disable-next-line @typescript-eslint/no-unnecessary-type-assertion
       const b = query.getQueryData(a.queryKey!);
       assertType<'__result' | undefined>(b);
 
