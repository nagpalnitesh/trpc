--- conflicted
+++ resolved
@@ -1,19 +1,9 @@
-<<<<<<< HEAD
-import type {
-  DataTag,
-  InfiniteData,
-  QueryClient,
-  QueryFilters,
-} from '@tanstack/react-query';
-import type { TRPCClient, TRPCRequestOptions } from '@trpc/client';
-=======
 import type { DataTag, QueryClient, QueryFilters } from '@tanstack/react-query';
 import type {
   TRPCClient,
   TRPCClientErrorLike,
   TRPCRequestOptions,
 } from '@trpc/client';
->>>>>>> a7154458
 import { getUntypedClient, TRPCUntypedClient } from '@trpc/client';
 import type {
   AnyTRPCProcedure,
@@ -119,14 +109,6 @@
    * @see https://tanstack.com/query/latest/docs/framework/react/guides/query-keys
    * @see https://trpc.io/docs/client/tanstack-react-query/usage#queryKey
    */
-<<<<<<< HEAD
-  infiniteQueryKey: (
-    input?: Partial<TDef['input']>,
-  ) => DataTag<
-    TRPCQueryKey,
-    InfiniteData<TDef['output'], number | null>,
-    TDef['errorShape']
-=======
   infiniteQueryKey: (input?: Partial<TDef['input']>) => DataTag<
     TRPCQueryKey,
     TRPCInfiniteData<TDef['input'], TDef['output']>,
@@ -134,7 +116,6 @@
       transformer: TDef['transformer'];
       errorShape: TDef['errorShape'];
     }>
->>>>>>> a7154458
   >;
 
   /**
@@ -146,15 +127,6 @@
   infiniteQueryFilter: (
     input?: Partial<TDef['input']>,
     filters?: QueryFilters<
-<<<<<<< HEAD
-      InfiniteData<TDef['output'], number | null>,
-      TDef['errorShape'],
-      InfiniteData<TDef['output'], number | null>,
-      DataTag<
-        TRPCQueryKey,
-        InfiniteData<TDef['output'], number | null>,
-        TDef['errorShape']
-=======
       TRPCInfiniteData<TDef['input'], TDef['output']>,
       TRPCClientErrorLike<{
         transformer: TDef['transformer'];
@@ -168,20 +140,10 @@
           transformer: TDef['transformer'];
           errorShape: TDef['errorShape'];
         }>
->>>>>>> a7154458
       >
     >,
   ) => WithRequired<
     QueryFilters<
-<<<<<<< HEAD
-      InfiniteData<TDef['output'], number | null>,
-      TDef['errorShape'],
-      InfiniteData<TDef['output'], number | null>,
-      DataTag<
-        TRPCQueryKey,
-        InfiniteData<TDef['output'], number | null>,
-        TDef['errorShape']
-=======
       TRPCInfiniteData<TDef['input'], TDef['output']>,
       TRPCClientErrorLike<{
         transformer: TDef['transformer'];
@@ -195,7 +157,6 @@
           transformer: TDef['transformer'];
           errorShape: TDef['errorShape'];
         }>
->>>>>>> a7154458
       >
     >,
     'queryKey'
@@ -218,11 +179,6 @@
    * @see https://tanstack.com/query/latest/docs/framework/react/guides/query-keys
    * @see https://trpc.io/docs/client/tanstack-react-query/usage#queryKey
    */
-<<<<<<< HEAD
-  queryKey: (
-    input?: Partial<TDef['input']>,
-  ) => DataTag<TRPCQueryKey, TDef['output'], TDef['errorShape']>;
-=======
   queryKey: (input?: Partial<TDef['input']>) => DataTag<
     TRPCQueryKey,
     TDef['output'],
@@ -231,7 +187,6 @@
       errorShape: TDef['errorShape'];
     }>
   >;
->>>>>>> a7154458
 
   /**
    * Calculate a TanStack Query Filter for a Query Procedure
@@ -243,11 +198,6 @@
     input?: Partial<TDef['input']>,
     filters?: QueryFilters<
       TDef['output'],
-<<<<<<< HEAD
-      TDef['errorShape'],
-      TDef['output'],
-      DataTag<TRPCQueryKey, TDef['output'], TDef['errorShape']>
-=======
       TRPCClientErrorLike<{
         transformer: TDef['transformer'];
         errorShape: TDef['errorShape'];
@@ -261,16 +211,10 @@
           errorShape: TDef['errorShape'];
         }>
       >
->>>>>>> a7154458
     >,
   ) => WithRequired<
     QueryFilters<
       TDef['output'],
-<<<<<<< HEAD
-      TDef['errorShape'],
-      TDef['output'],
-      DataTag<TRPCQueryKey, TDef['output'], TDef['errorShape']>
-=======
       TRPCClientErrorLike<{
         transformer: TDef['transformer'];
         errorShape: TDef['errorShape'];
@@ -284,7 +228,6 @@
           errorShape: TDef['errorShape'];
         }>
       >
->>>>>>> a7154458
     >,
     'queryKey'
   >;
