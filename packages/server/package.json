--- conflicted
+++ resolved
@@ -1,10 +1,6 @@
 {
   "name": "@trpc/server",
-<<<<<<< HEAD
-  "version": "10.0.0-alpha.52",
-=======
   "version": "10.0.0-proxy-alpha.53",
->>>>>>> a6dbba43
   "description": "tRPC Server",
   "author": "KATT",
   "license": "MIT",
