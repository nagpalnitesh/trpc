--- conflicted
+++ resolved
@@ -1,10 +1,6 @@
 {
   "name": "@trpc/server",
-<<<<<<< HEAD
   "version": "10.0.0-alpha.22",
-=======
-  "version": "9.23.3",
->>>>>>> 5de8a73b
   "description": "tRPC Server",
   "author": "KATT",
   "license": "MIT",
@@ -99,12 +95,9 @@
     "access": "public"
   },
   "devDependencies": {
-<<<<<<< HEAD
     "@cloudflare/workers-types": "^3.8.0",
+    "@fastify/websocket": "^5.0.0",
     "@miniflare/core": "^2.4.0",
-=======
-    "@fastify/websocket": "^5.0.0",
->>>>>>> 5de8a73b
     "@types/express": "^4.17.12",
     "@types/hash-sum": "^1.0.0",
     "@types/ws": "^8.2.0",
@@ -114,6 +107,7 @@
     "express": "^4.17.1",
     "fastify": "^3.27.1",
     "fastify-plugin": "^3.0.1",
+    "fastify-websocket": "^4.0.0",
     "hash-sum": "^2.0.0",
     "jest": "^27.1.0",
     "jest-environment-miniflare": "^2.4.0",
