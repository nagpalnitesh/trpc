--- conflicted
+++ resolved
@@ -1,10 +1,6 @@
 {
   "name": "@trpc/server",
-<<<<<<< HEAD
-  "version": "10.38.2",
-=======
   "version": "10.38.3",
->>>>>>> 72b94b0f
   "description": "The tRPC server library",
   "author": "KATT",
   "license": "MIT",
