--- conflicted
+++ resolved
@@ -270,11 +270,7 @@
         trpc.router<Context>().query('whoami', {
           async resolve({ ctx }) {
             if (!ctx.user) {
-<<<<<<< HEAD
-              throw new TRPCError{ code: 'UNAUTHORIZED' });
-=======
               throw new TRPCError({ code: 'UNAUTHORIZED' });
->>>>>>> d08bd12d
             }
             return ctx.user;
           },
