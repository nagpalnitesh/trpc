<<<<<<< HEAD
/**
 * If you're making an adapter for tRPC and looking at this file for reference, you should import types and functions from `@trpc/server` and `@trpc/server/http`
 *
 * @example
 * ```ts
 * import type { AnyTRPCRouter } from '@trpc/server'
 * import type { HTTPBaseHandlerOptions } from '@trpc/server/http'
 * ```
 */
// @trpc/server
import type { AnyRouter } from '../../@trpc/server';
import type {
  HTTPRequest,
  HTTPResponse,
  ResolveHTTPRequestOptionsContextFn,
  ResponseChunk,
} from '../../@trpc/server/http';
import {
  getBatchStreamFormatter,
  resolveHTTPResponse,
} from '../../@trpc/server/http';
=======
import type { AnyRouter } from '../../core';
import type { HTTPRequest } from '../../http';
import { getBatchStreamFormatter } from '../../http';
import type { HTTPResponse, ResponseChunk } from '../../http/internals/types';
import { resolveHTTPResponse } from '../../http/resolveHTTPResponse';
import { toURL } from '../../http/toURL';
>>>>>>> 3bdb43bd
import type { FetchHandlerOptions } from './types';

export type FetchHandlerRequestOptions<TRouter extends AnyRouter> =
  FetchHandlerOptions<TRouter> & {
    req: Request;
    endpoint: string;
  };

const trimSlashes = (path: string): string => {
  path = path.startsWith('/') ? path.slice(1) : path;
  path = path.endsWith('/') ? path.slice(0, -1) : path;

  return path;
};

export async function fetchRequestHandler<TRouter extends AnyRouter>(
  opts: FetchHandlerRequestOptions<TRouter>,
): Promise<Response> {
  const resHeaders = new Headers();

  const createContext: ResolveHTTPRequestOptionsContextFn<TRouter> = async (
    innerOpts,
  ) => {
    return opts.createContext?.({ req: opts.req, resHeaders, ...innerOpts });
  };

  const url = toURL(opts.req.url);

  const pathname = trimSlashes(url.pathname);
  const endpoint = trimSlashes(opts.endpoint);
  const path = trimSlashes(pathname.slice(endpoint.length));

  const req: HTTPRequest = {
    query: url.searchParams,
    method: opts.req.method,
    headers: Object.fromEntries(opts.req.headers),
    body: opts.req.headers.get('content-type')?.startsWith('application/json')
      ? await opts.req.text()
      : '',
  };

  let resolve: (value: Response) => void;
  const promise = new Promise<Response>((r) => (resolve = r));
  let status = 200;

  let isStream = false;
  let controller: ReadableStreamController<any>;
  let encoder: TextEncoder;
  let formatter: ReturnType<typeof getBatchStreamFormatter>;
  const unstable_onHead = (head: HTTPResponse, isStreaming: boolean) => {
    for (const [key, value] of Object.entries(head.headers ?? {})) {
      /* istanbul ignore if -- @preserve */
      if (typeof value === 'undefined') {
        continue;
      }
      if (typeof value === 'string') {
        resHeaders.set(key, value);
        continue;
      }
      for (const v of value) {
        resHeaders.append(key, v);
      }
    }
    status = head.status;
    if (isStreaming) {
      resHeaders.set('Transfer-Encoding', 'chunked');
      resHeaders.append('Vary', 'trpc-batch-mode');
      const stream = new ReadableStream({
        start(c) {
          controller = c;
        },
      });
      const response = new Response(stream, {
        status,
        headers: resHeaders,
      });
      resolve(response);
      encoder = new TextEncoder();
      formatter = getBatchStreamFormatter();
      isStream = true;
    }
  };

  const unstable_onChunk = ([index, string]: ResponseChunk) => {
    if (index === -1) {
      // full response, no streaming
      const response = new Response(string || null, {
        status,
        headers: resHeaders,
      });
      resolve(response);
    } else {
      controller.enqueue(encoder.encode(formatter(index, string)));
    }
  };

  resolveHTTPResponse({
    req,
    createContext,
    path,
    router: opts.router,
    batching: opts.batching,
    responseMeta: opts.responseMeta,
    onError(o) {
      opts?.onError?.({ ...o, req: opts.req });
    },
    unstable_onHead,
    unstable_onChunk,
  })
    .then(() => {
      if (isStream) {
        controller.enqueue(encoder.encode(formatter.end()));
        controller.close();
      }
    })
    .catch(() => {
      if (isStream) {
        controller.close();
      }
    });

  return promise;
}<|MERGE_RESOLUTION|>--- conflicted
+++ resolved
@@ -1,4 +1,3 @@
-<<<<<<< HEAD
 /**
  * If you're making an adapter for tRPC and looking at this file for reference, you should import types and functions from `@trpc/server` and `@trpc/server/http`
  *
@@ -9,6 +8,7 @@
  * ```
  */
 // @trpc/server
+
 import type { AnyRouter } from '../../@trpc/server';
 import type {
   HTTPRequest,
@@ -19,15 +19,8 @@
 import {
   getBatchStreamFormatter,
   resolveHTTPResponse,
+  toURL,
 } from '../../@trpc/server/http';
-=======
-import type { AnyRouter } from '../../core';
-import type { HTTPRequest } from '../../http';
-import { getBatchStreamFormatter } from '../../http';
-import type { HTTPResponse, ResponseChunk } from '../../http/internals/types';
-import { resolveHTTPResponse } from '../../http/resolveHTTPResponse';
-import { toURL } from '../../http/toURL';
->>>>>>> 3bdb43bd
 import type { FetchHandlerOptions } from './types';
 
 export type FetchHandlerRequestOptions<TRouter extends AnyRouter> =
