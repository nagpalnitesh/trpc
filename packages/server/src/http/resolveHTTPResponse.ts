/* eslint-disable @typescript-eslint/no-non-null-assertion */
import {
  AnyRouter,
  ProcedureType,
  callProcedure,
  inferRouterContext,
  inferRouterError,
} from '../core';
import { TRPCError, getTRPCErrorFromUnknown } from '../error/TRPCError';
import { getCauseFromUnknown } from '../error/utils';
import { TRPCResponse } from '../rpc';
import { transformTRPCResponse } from '../shared/transformTRPCResponse';
import { Maybe } from '../types';
import { getHTTPStatusCode } from './getHTTPStatusCode';
<<<<<<< HEAD
import {
  HTTPBaseHandlerOptions,
  HTTPHeaders,
  HTTPRequest,
  HTTPResponse,
  ResolveHTTPRequestOptionsContextFn,
  TRPCRequestInfo,
} from './internals/types';
=======
import { HTTPHeaders, HTTPResponse } from './internals/types';
import { HTTPBaseHandlerOptions, HTTPRequest } from './types';
>>>>>>> ababea8d

const HTTP_METHOD_PROCEDURE_TYPE_MAP: Record<
  string,
  ProcedureType | undefined
> = {
  GET: 'query',
  POST: 'mutation',
};
function getRawProcedureInputOrThrow(req: HTTPRequest) {
  try {
    if (req.method === 'GET') {
      if (!req.query.has('input')) {
        return undefined;
      }
      const raw = req.query.get('input');
      return JSON.parse(raw!);
    }
    if (typeof req.body === 'string') {
      // A mutation with no inputs will have req.body === ''
      return req.body.length === 0 ? undefined : JSON.parse(req.body);
    }
    return req.body;
  } catch (err) {
    throw new TRPCError({
      code: 'PARSE_ERROR',
      cause: getCauseFromUnknown(err),
    });
  }
}

interface ResolveHTTPRequestOptions<
  TRouter extends AnyRouter,
  TRequest extends HTTPRequest,
> extends HTTPBaseHandlerOptions<TRouter, TRequest> {
  createContext: ResolveHTTPRequestOptionsContextFn<TRouter>;
  req: TRequest;
  path: string;
  error?: Maybe<TRPCError>;
}

export async function resolveHTTPResponse<
  TRouter extends AnyRouter,
  TRequest extends HTTPRequest,
>(opts: ResolveHTTPRequestOptions<TRouter, TRequest>): Promise<HTTPResponse> {
  const { createContext, onError, router, req } = opts;
  const batchingEnabled = opts.batching?.enabled ?? true;
  if (req.method === 'HEAD') {
    // can be used for lambda warmup
    return {
      status: 204,
    };
  }
  const type =
    HTTP_METHOD_PROCEDURE_TYPE_MAP[req.method] ?? ('unknown' as const);
  let ctx: inferRouterContext<TRouter> | undefined = undefined;
  let paths: string[] | undefined = undefined;

  const isBatchCall = !!req.query.get('batch');
  type TRouterError = inferRouterError<TRouter>;
  type TRouterResponse = TRPCResponse<unknown, TRouterError>;

  function endResponse(
    untransformedJSON: TRouterResponse | TRouterResponse[],
    errors: TRPCError[],
  ): HTTPResponse {
    let status = getHTTPStatusCode(untransformedJSON);
    const headers: HTTPHeaders = {
      'Content-Type': 'application/json',
    };

    const meta =
      opts.responseMeta?.({
        ctx,
        paths,
        type,
        data: Array.isArray(untransformedJSON)
          ? untransformedJSON
          : [untransformedJSON],
        errors,
      }) ?? {};

    for (const [key, value] of Object.entries(meta.headers ?? {})) {
      headers[key] = value;
    }
    if (meta.status) {
      status = meta.status;
    }

    const transformedJSON = transformTRPCResponse(router, untransformedJSON);

    const body = JSON.stringify(transformedJSON);

    return {
      body,
      status,
      headers,
    };
  }

  try {
    if (opts.error) {
      throw opts.error;
    }
    if (isBatchCall && !batchingEnabled) {
      throw new Error(`Batching is not enabled on the server`);
    }
    /* istanbul ignore if -- @preserve */
    if (type === 'subscription') {
      throw new TRPCError({
        message: 'Subscriptions should use wsLink',
        code: 'METHOD_NOT_SUPPORTED',
      });
    }
    if (type === 'unknown') {
      throw new TRPCError({
        message: `Unexpected request method ${req.method}`,
        code: 'METHOD_NOT_SUPPORTED',
      });
    }
    const rawInput = getRawProcedureInputOrThrow(req);

    const deserializeInputValue = (rawValue: unknown) => {
      return typeof rawValue !== 'undefined'
        ? router._def._config.transformer.input.deserialize(rawValue)
        : rawValue;
    };
    const getInputs = (): Record<number, unknown> => {
      if (!isBatchCall) {
        return {
          0: deserializeInputValue(rawInput),
        };
      }

      /* istanbul ignore if -- @preserve */
      if (
        rawInput == null ||
        typeof rawInput !== 'object' ||
        Array.isArray(rawInput)
      ) {
        throw new TRPCError({
          code: 'BAD_REQUEST',
          message: '"input" needs to be an object when doing a batch call',
        });
      }
      const input: Record<number, unknown> = {};
      for (const key in rawInput) {
        const k = key as any as number;
        const rawValue = rawInput[k];

        const value = deserializeInputValue(rawValue);

        input[k] = value;
      }
      return input;
    };
    const inputs = getInputs();

    paths = isBatchCall ? opts.path.split(',') : [opts.path];
    const requestInfo: TRPCRequestInfo = {
      isBatchCall,
      calls: paths.map((path, idx) => ({
        path,
        type,
        input: inputs[idx] ?? undefined,
      })),
    };
    ctx = await createContext({ info: requestInfo });

    const rawResults = await Promise.all(
      paths.map(async (path, index) => {
        const input = inputs[index];

        try {
          const output = await callProcedure({
            procedures: router._def.procedures,
            path,
            rawInput: input,
            ctx,
            type,
          });
          return {
            input,
            path,
            data: output,
          };
        } catch (cause) {
          const error = getTRPCErrorFromUnknown(cause);

          onError?.({ error, path, input, ctx, type: type, req });
          return {
            input,
            path,
            error,
          };
        }
      }),
    );
    const errors = rawResults.flatMap((obj) => (obj.error ? [obj.error] : []));
    const resultEnvelopes = rawResults.map((obj): TRouterResponse => {
      const { path, input } = obj;

      if (obj.error) {
        return {
          error: router.getErrorShape({
            error: obj.error,
            type,
            path,
            input,
            ctx,
          }),
        };
      } else {
        return {
          result: {
            data: obj.data,
          },
        };
      }
    });

    const result = isBatchCall ? resultEnvelopes : resultEnvelopes[0]!;
    return endResponse(result, errors);
  } catch (cause) {
    // we get here if
    // - batching is called when it's not enabled
    // - `createContext()` throws
    // - post body is too large
    // - input deserialization fails
    // - `errorFormatter` return value is malformed
    const error = getTRPCErrorFromUnknown(cause);

    onError?.({
      error,
      path: undefined,
      input: undefined,
      ctx,
      type: type,
      req,
    });
    return endResponse(
      {
        error: router.getErrorShape({
          error,
          type,
          path: undefined,
          input: undefined,
          ctx,
        }),
      },
      [error],
    );
  }
}<|MERGE_RESOLUTION|>--- conflicted
+++ resolved
@@ -12,19 +12,13 @@
 import { transformTRPCResponse } from '../shared/transformTRPCResponse';
 import { Maybe } from '../types';
 import { getHTTPStatusCode } from './getHTTPStatusCode';
-<<<<<<< HEAD
+import { HTTPHeaders, HTTPResponse } from './internals/types';
 import {
   HTTPBaseHandlerOptions,
-  HTTPHeaders,
   HTTPRequest,
-  HTTPResponse,
   ResolveHTTPRequestOptionsContextFn,
   TRPCRequestInfo,
-} from './internals/types';
-=======
-import { HTTPHeaders, HTTPResponse } from './internals/types';
-import { HTTPBaseHandlerOptions, HTTPRequest } from './types';
->>>>>>> ababea8d
+} from './types';
 
 const HTTP_METHOD_PROCEDURE_TYPE_MAP: Record<
   string,
@@ -40,7 +34,7 @@
         return undefined;
       }
       const raw = req.query.get('input');
-      return JSON.parse(raw!);
+      return JSON.parse(raw);
     }
     if (typeof req.body === 'string') {
       // A mutation with no inputs will have req.body === ''
