import { TRPCError } from '../error/TRPCError';
import { Simplify } from '../types';
import { AnyProcedureBuilderParams } from './internals/builderTypes';
import { AnyRootConfig, RootConfig } from './internals/config';
import { ParseFn } from './internals/getParseFn';
import { ProcedureBuilderMiddleware } from './internals/procedureBuilder';
import {
<<<<<<< HEAD
  DefaultValue,
=======
  DefaultValue as FallbackValue,
  GetRawInputFn,
>>>>>>> 2eda47b4
  MiddlewareMarker,
  Overwrite,
  UnsetMarker,
} from './internals/utils';
import { ProcedureType } from './types';

/**
 * @internal
 */
interface MiddlewareResultBase {
  /**
   * All middlewares should pass through their `next()`'s output.
   * Requiring this marker makes sure that can't be forgotten at compile-time.
   */
  readonly marker: MiddlewareMarker;
}

/**
 * @internal
 */
interface MiddlewareOKResult<_TParams extends AnyProcedureBuilderParams>
  extends MiddlewareResultBase {
  ok: true;
  data: unknown;
  // this could be extended with `input`/`rawInput` later
}

/**
 * @internal
 */
interface MiddlewareErrorResult<_TParams extends AnyProcedureBuilderParams>
  extends MiddlewareResultBase {
  ok: false;
  error: TRPCError;
}

/**
 * @internal
 */
export type MiddlewareResult<TParams extends AnyProcedureBuilderParams> =
  | MiddlewareErrorResult<TParams>
  | MiddlewareOKResult<TParams>;

/**
 * @internal
 */
export interface MiddlewareBuilder<
  TRoot extends AnyProcedureBuilderParams,
  TNewParams extends AnyProcedureBuilderParams,
> {
  /**
   * Create a new builder based on the current middleware builder
   */
  unstable_pipe<$Params extends AnyProcedureBuilderParams>(
    fn: {
      _config: TRoot['_config'];
      _meta: TRoot['_meta'];
      _ctx_out: Overwrite<TRoot['_ctx_out'], TNewParams['_ctx_out']>;
      _input_in: DefaultValue<TRoot['_input_in'], TNewParams['_input_in']>;
      _input_out: DefaultValue<TRoot['_input_out'], TNewParams['_input_out']>;
      _output_in: DefaultValue<TRoot['_output_in'], TNewParams['_output_in']>;
      _output_out: DefaultValue<
        TRoot['_output_out'],
        TNewParams['_output_out']
      >;
    } extends infer OParams extends AnyProcedureBuilderParams
      ?
          | MiddlewareBuilder<OParams, $Params>
          | MiddlewareFunction<OParams, $Params>
      : never,
  ): CreateMiddlewareReturnInput<
    TRoot,
    TNewParams,
    Overwrite<TNewParams, $Params>
  >;

  /**
   * List of middlewares within this middleware builder
   */
  _middlewares: MiddlewareFunction<TRoot, TNewParams>[];
}

/**
 * @internal
 * FIXME: there must be a nicer way of doing this, it's hard to maintain when we have several structures like this
 */
type CreateMiddlewareReturnInput<
  TRoot extends AnyProcedureBuilderParams,
  TPrev extends AnyProcedureBuilderParams,
  TNext extends AnyProcedureBuilderParams,
> = MiddlewareBuilder<
  TRoot,
  {
    _config: TPrev['_config'];
    _meta: TPrev['_meta'];
    _ctx_out: Overwrite<TPrev['_ctx_out'], TNext['_ctx_out']>;
    _input_in: DefaultValue<TNext['_input_in'], TPrev['_input_in']>;
    _input_out: DefaultValue<TNext['_input_out'], TPrev['_input_out']>;
    _output_in: DefaultValue<TNext['_output_in'], TPrev['_output_in']>;
    _output_out: DefaultValue<TNext['_output_out'], TPrev['_output_out']>;
  }
>;

/**
 * @internal
 */
type deriveParamsFromConfig<
  TConfig extends AnyRootConfig,
  TInputIn = unknown,
> = {
  _config: TConfig;
  // eslint-disable-next-line @typescript-eslint/ban-types
  _ctx_out: {};
  _input_out: UnsetMarker;
  _input_in: TInputIn;
  _output_in: unknown;
  _output_out: unknown;
  _meta: TConfig['$types']['meta'];
};
/**
 * @internal
 */
export type MiddlewareFunction<
  TParams extends AnyProcedureBuilderParams,
  TParamsAfter extends AnyProcedureBuilderParams,
> = {
  (opts: {
    ctx: Simplify<
      Overwrite<TParams['_config']['$types']['ctx'], TParams['_ctx_out']>
    >;
    type: ProcedureType;
    path: string;
<<<<<<< HEAD
    input: TParams['_input_in'];
    rawInput: unknown;
=======
    input: TParams['_input_out'];
    getRawInput: GetRawInputFn;
>>>>>>> 2eda47b4
    meta: TParams['_meta'] | undefined;
    next: {
      (): Promise<MiddlewareResult<TParams>>;
      <$Context>(opts: { ctx?: $Context; input?: unknown }): Promise<
        MiddlewareResult<{
          _config: TParams['_config'];
          _ctx_out: $Context;
          _input_in: TParams['_input_in'];
          _input_out: TParams['_input_out'];
          _output_in: TParams['_output_in'];
          _output_out: TParams['_output_out'];
          _meta: TParams['_meta'];
        }>
      >;
      (opts: { getRawInput: GetRawInputFn }): Promise<
        MiddlewareResult<TParams>
      >;
    };
  }): Promise<MiddlewareResult<TParamsAfter>>;
  _type?: string | undefined;
};

/**
 * @internal
 */
export function createMiddlewareFactory<
  TConfig extends AnyRootConfig,
  TInputIn = unknown,
>() {
  function createMiddlewareInner<TNewParams extends AnyProcedureBuilderParams>(
    middlewares: MiddlewareFunction<any, any>[],
  ): MiddlewareBuilder<deriveParamsFromConfig<TConfig, TInputIn>, TNewParams> {
    return {
      _middlewares: middlewares,
      unstable_pipe(middlewareBuilderOrFn) {
        const pipedMiddleware =
          '_middlewares' in middlewareBuilderOrFn
            ? middlewareBuilderOrFn._middlewares
            : [middlewareBuilderOrFn];

        return createMiddlewareInner([
          ...(middlewares as any),
          ...pipedMiddleware,
        ]);
      },
    };
  }

  function createMiddleware<TNewParams extends AnyProcedureBuilderParams>(
    fn: MiddlewareFunction<
      deriveParamsFromConfig<TConfig, TInputIn>,
      TNewParams
    >,
  ): MiddlewareBuilder<deriveParamsFromConfig<TConfig, TInputIn>, TNewParams> {
    return createMiddlewareInner([fn]);
  }

  return createMiddleware;
}

export const experimental_standaloneMiddleware = <
  TCtx extends {
    ctx?: object;
    meta?: object;
    input?: unknown;
  },
>() => ({
  create: createMiddlewareFactory<
    RootConfig<{
      ctx: TCtx extends { ctx: infer T extends object } ? T : object;
      meta: TCtx extends { meta: infer T extends object } ? T : object;
      errorShape: object;
      transformer: object;
    }>,
    TCtx extends { input: infer T } ? T : unknown
  >(),
});

function isPlainObject(obj: unknown) {
  return obj && typeof obj === 'object' && !Array.isArray(obj);
}

/**
 * @internal
 * Please note, `trpc-openapi` uses this function.
 */
export function createInputMiddleware<TInput>(parse: ParseFn<TInput>) {
  const inputMiddleware: ProcedureBuilderMiddleware = async (opts) => {
    let parsedInput: ReturnType<typeof parse>;

    const rawInput = await opts.getRawInput();
    try {
      parsedInput = await parse(rawInput);
    } catch (cause) {
      throw new TRPCError({
        code: 'BAD_REQUEST',
        cause,
      });
    }

    // Multiple input parsers
    const combinedInput =
      isPlainObject(opts.input) && isPlainObject(parsedInput)
        ? {
            ...opts.input,
            ...parsedInput,
          }
        : parsedInput;

    return opts.next({ input: combinedInput });
  };
  inputMiddleware._type = 'input';
  return inputMiddleware;
}

/**
 * @internal
 */
export function createOutputMiddleware<TOutput>(parse: ParseFn<TOutput>) {
  const outputMiddleware: ProcedureBuilderMiddleware = async ({ next }) => {
    const result = await next();
    if (!result.ok) {
      // pass through failures without validating
      return result;
    }
    try {
      const data = await parse(result.data);
      return {
        ...result,
        data,
      };
    } catch (cause) {
      throw new TRPCError({
        message: 'Output validation failed',
        code: 'INTERNAL_SERVER_ERROR',
        cause,
      });
    }
  };
  outputMiddleware._type = 'output';
  return outputMiddleware;
}<|MERGE_RESOLUTION|>--- conflicted
+++ resolved
@@ -5,12 +5,8 @@
 import { ParseFn } from './internals/getParseFn';
 import { ProcedureBuilderMiddleware } from './internals/procedureBuilder';
 import {
-<<<<<<< HEAD
   DefaultValue,
-=======
-  DefaultValue as FallbackValue,
   GetRawInputFn,
->>>>>>> 2eda47b4
   MiddlewareMarker,
   Overwrite,
   UnsetMarker,
@@ -143,13 +139,8 @@
     >;
     type: ProcedureType;
     path: string;
-<<<<<<< HEAD
     input: TParams['_input_in'];
-    rawInput: unknown;
-=======
-    input: TParams['_input_out'];
     getRawInput: GetRawInputFn;
->>>>>>> 2eda47b4
     meta: TParams['_meta'] | undefined;
     next: {
       (): Promise<MiddlewareResult<TParams>>;
