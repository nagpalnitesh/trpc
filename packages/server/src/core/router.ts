import { TRPCError } from '../error/TRPCError';
import { DefaultErrorShape, defaultFormatter } from '../error/formatter';
import { getHTTPStatusCodeFromError } from '../http/getHTTPStatusCode';
import { TRPC_ERROR_CODES_BY_KEY } from '../rpc';
import { createRecursiveProxy } from '../shared/createProxy';
import { defaultTransformer } from '../transformer';
import { AnyRootConfig } from './internals/config';
import { omitPrototype } from './internals/omitPrototype';
import { ProcedureCallOptions } from './internals/procedureBuilder';
import { AnyProcedure, ProcedureArgs } from './procedure';
import { ProcedureType } from './types';

/** @internal **/
export type ProcedureRecord = Record<string, AnyProcedure>;

export interface ProcedureRouterRecord {
  [key: string]: AnyProcedure | AnyRouter;
}

export interface RouterDef<
  TConfig extends AnyRootConfig,
  TRecord extends ProcedureRouterRecord,
> {
  _config: TConfig;
  router: true;
  procedures: TRecord;
  record: TRecord;
}

export type AnyRouterDef<TConfig extends AnyRootConfig = AnyRootConfig> =
  RouterDef<TConfig, any>;

type DecorateProcedure<TProcedure extends AnyProcedure> = (
  input: ProcedureArgs<TProcedure['_def']>[0],
) => Promise<TProcedure['_def']['_output_out']>;

/**
 * @internal
 */
type DecoratedProcedureRecord<TProcedures extends ProcedureRouterRecord> = {
  [TKey in keyof TProcedures]: TProcedures[TKey] extends AnyRouter
    ? DecoratedProcedureRecord<TProcedures[TKey]['_def']['record']>
    : TProcedures[TKey] extends AnyProcedure
    ? DecorateProcedure<TProcedures[TKey]>
    : never;
};

/**
 * @internal
 */
type RouterCaller<TDef extends AnyRouterDef> = (
  ctx: TDef['_config']['$types']['ctx'],
) => DecoratedProcedureRecord<TDef['record']>;

export interface Router<TDef extends AnyRouterDef> {
  _def: TDef;
  createCaller: RouterCaller<TDef>;

  /**
   * @deprecated
   * FIXME: use the new standalone `getErrorShape` instead
   */
  getErrorShape(opts: {
    error: TRPCError;
    type: ProcedureType | 'unknown';
    path: string | undefined;
    input: unknown;
    ctx: undefined | TDef['_config']['$types']['ctx'];
  }): TDef['_config']['$types']['errorShape'];
}

export type AnyRouter = Router<AnyRouterDef>;

function isRouter(
  procedureOrRouter: AnyProcedure | AnyRouter,
): procedureOrRouter is AnyRouter {
  return 'router' in procedureOrRouter._def;
}

const emptyRouter = {
  _ctx: null as any,
  _errorShape: null as any,
  _meta: null as any,
  queries: {},
  mutations: {},
  subscriptions: {},
  errorFormatter: defaultFormatter,
  transformer: defaultTransformer,
};

/**
 * Reserved words that can't be used as router or procedure names
 */
const reservedWords = [
  /**
   * Then is a reserved word because otherwise we can't return a promise that returns a Proxy
   * since JS will think that `.then` is something that exists
   */
  'then',
];

/**
 * @internal
 */
export type CreateRouterInner<
  TConfig extends AnyRootConfig,
  TProcRouterRecord extends ProcedureRouterRecord,
> = Router<RouterDef<TConfig, TProcRouterRecord>> &
  /**
   * This adds ability to call procedures directly but is primarily used for quick access in type inference
   */
  TProcRouterRecord;

/**
 * @internal
 */
export function createRouterFactory<TConfig extends AnyRootConfig>(
  config: TConfig,
) {
  return function createRouterInner<
    TProcRouterRecord extends ProcedureRouterRecord,
  >(
    procedures: TProcRouterRecord,
  ): CreateRouterInner<TConfig, TProcRouterRecord> {
    const reservedWordsUsed = new Set(
      Object.keys(procedures).filter((v) => reservedWords.includes(v)),
    );
    if (reservedWordsUsed.size > 0) {
      throw new Error(
        'Reserved words used in `router({})` call: ' +
          Array.from(reservedWordsUsed).join(', '),
      );
    }

    const routerProcedures: ProcedureRecord = omitPrototype({});
    function recursiveGetPaths(procedures: ProcedureRouterRecord, path = '') {
      for (const [key, procedureOrRouter] of Object.entries(procedures ?? {})) {
        const newPath = `${path}${key}`;

        if (isRouter(procedureOrRouter)) {
          recursiveGetPaths(procedureOrRouter._def.procedures, `${newPath}.`);
          continue;
        }

        if (routerProcedures[newPath]) {
          throw new Error(`Duplicate key: ${newPath}`);
        }

        routerProcedures[newPath] = procedureOrRouter;
      }
    }
    recursiveGetPaths(procedures);

    const _def: AnyRouterDef<TConfig> = {
      _config: config,
      router: true,
      procedures: routerProcedures,
      ...emptyRouter,
      record: procedures,
<<<<<<< HEAD
=======
      queries: Object.entries(routerProcedures)
        .filter((pair) => (pair[1] as any)._def.query)
        .reduce((acc, [key, val]) => ({ ...acc, [key]: val }), {}),
      mutations: Object.entries(routerProcedures)
        .filter((pair) => (pair[1] as any)._def.mutation)
        .reduce((acc, [key, val]) => ({ ...acc, [key]: val }), {}),
      subscriptions: Object.entries(routerProcedures)
        .filter((pair) => (pair[1] as any)._def.subscription)
        .reduce((acc, [key, val]) => ({ ...acc, [key]: val }), {}),
>>>>>>> ea70b1c3
    };

    const router: AnyRouter = {
      ...procedures,
      _def,
      createCaller(ctx) {
        const proxy = createRecursiveProxy(({ path, args }) => {
          const fullPath = path.join('.');
          const procedure = _def.procedures[fullPath] as AnyProcedure;

          let type: ProcedureType = 'query';
          if (procedure._def.mutation) {
            type = 'mutation';
          } else if (procedure._def.subscription) {
            type = 'subscription';
          }

          return procedure({
            path: fullPath,
            rawInput: args[0],
            ctx,
            type,
          });
        });

        return proxy as ReturnType<RouterCaller<any>>;
      },
      getErrorShape(opts) {
        const { path, error } = opts;
        const { code } = opts.error;
        const shape: DefaultErrorShape = {
          message: error.message,
          code: TRPC_ERROR_CODES_BY_KEY[code],
          data: {
            code,
            httpStatus: getHTTPStatusCodeFromError(error),
          },
        };
        if (config.isDev && typeof opts.error.stack === 'string') {
          shape.data.stack = opts.error.stack;
        }
        if (typeof path === 'string') {
          shape.data.path = path;
        }
        return this._def._config.errorFormatter({ ...opts, shape });
      },
    };
    return router as any;
  };
}

/**
 * @internal
 */
export function callProcedure(
  opts: ProcedureCallOptions & { procedures: ProcedureRouterRecord },
) {
  const { type, path } = opts;

  if (!(path in opts.procedures) || !opts.procedures[path]?._def[type]) {
    throw new TRPCError({
      code: 'NOT_FOUND',
      message: `No "${type}"-procedure on path "${path}"`,
    });
  }

  const procedure = opts.procedures[path] as AnyProcedure;

  return procedure(opts);
}<|MERGE_RESOLUTION|>--- conflicted
+++ resolved
@@ -157,18 +157,6 @@
       procedures: routerProcedures,
       ...emptyRouter,
       record: procedures,
-<<<<<<< HEAD
-=======
-      queries: Object.entries(routerProcedures)
-        .filter((pair) => (pair[1] as any)._def.query)
-        .reduce((acc, [key, val]) => ({ ...acc, [key]: val }), {}),
-      mutations: Object.entries(routerProcedures)
-        .filter((pair) => (pair[1] as any)._def.mutation)
-        .reduce((acc, [key, val]) => ({ ...acc, [key]: val }), {}),
-      subscriptions: Object.entries(routerProcedures)
-        .filter((pair) => (pair[1] as any)._def.subscription)
-        .reduce((acc, [key, val]) => ({ ...acc, [key]: val }), {}),
->>>>>>> ea70b1c3
     };
 
     const router: AnyRouter = {
