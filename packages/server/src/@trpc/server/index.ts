export {
  TRPCError,
  /**
   * @deprecated use `experimental_trpcMiddleware` instead
   */
  experimental_standaloneMiddleware,
  experimental_standaloneMiddleware as experimental_trpcMiddleware,
  initTRPC,
  // --- FIXME a bunch of these exports are only useful for plugins - move them somewhere else? ----
  getTRPCErrorFromUnknown,
  transformTRPCResponse,
  createFlatProxy as createTRPCFlatProxy,
  type inferProcedureInput,
  type inferProcedureOutput,
  type inferProcedureBuilderResolverOptions,
  type inferRouterError,
  type inferRouterInputs,
  type inferRouterOutputs,
  type inferRouterContext,
  type inferClientTypes as inferTRPCClientTypes,
  type AnyClientTypes as AnyTRPCClientTypes,
  type inferTransformedProcedureOutput,
  type inferTransformedSubscriptionOutput,
  type AnyProcedure as AnyTRPCProcedure,
  type AnyRouter as AnyTRPCRouter,
  type AnyMiddlewareFunction as AnyTRPCMiddlewareFunction,
  type CombinedDataTransformer as TRPCCombinedDataTransformer,
  type ProcedureType as TRPCProcedureType,
  type AnyMutationProcedure as AnyTRPCMutationProcedure,
  type AnyQueryProcedure as AnyTRPCQueryProcedure,
  type RouterRecord as TRPCRouterRecord,
  type AnySubscriptionProcedure as AnyTRPCSubscriptionProcedure,
  type CreateContextCallback,
  type MutationProcedure as TRPCMutationProcedure,
  type QueryProcedure as TRPCQueryProcedure,
  type SubscriptionProcedure as TRPCSubscriptionProcedure,
  type TRPCBuilder,
  StandardSchemaV1Error,
  /**
   * @deprecated use `tracked(id, data)` instead
   */
  sse,
  tracked,
  type TrackedEnvelope,
  isTrackedEnvelope,
  lazy as experimental_lazy,
  callProcedure as callTRPCProcedure,
} from '../../unstable-core-do-not-import';

export type {
  /**
   * @deprecated use `AnyTRPCProcedure` instead
   */
  AnyProcedure,
  /**
   * @deprecated use `AnyTRPCRouter` instead
   */
  AnyRouter,
  /**
   * @deprecated use `AnyTRPCMiddlewareFunction` instead
   */
  AnyMiddlewareFunction,
  /**
   * @deprecated use `TRPCCombinedDataTransformer` instead
   */
  CombinedDataTransformer,

  /**
   * @deprecated This is a utility type will be removed in v12
   */
  Dict,

  /**
   * @deprecated This is a utility type will be removed in v12
   */
  DeepPartial,
  /**
   * @deprecated use `TRPCProcedureType` instead
   */
  ProcedureType,
  /**
   * @deprecated use `AnyTRPCMutationProcedure` instead
   */
  AnyMutationProcedure,

  /**
   * @deprecated use `AnyTRPCQueryProcedure` instead
   */
  AnyQueryProcedure,
  /**
   * @deprecated use `AnyTRPCSubscriptionProcedure` instead
   */
  AnySubscriptionProcedure,
} from '../../unstable-core-do-not-import';

export {
  /**
   * @deprecated use `getTRPCErrorShape` instead
   */
  getErrorShape,
<<<<<<< HEAD
  /**
   * @deprecated use `callTRPCProcedure` instead
   */
  callProcedure,
=======
>>>>>>> e77d3c39
} from '../../unstable-core-do-not-import';

/**
 * @deprecated
 * Use `Awaited<ReturnType<typeof myFunction>>` instead
 */
export type inferAsyncReturnType<TFunction extends (...args: any[]) => any> =
  Awaited<ReturnType<TFunction>>;<|MERGE_RESOLUTION|>--- conflicted
+++ resolved
@@ -98,13 +98,6 @@
    * @deprecated use `getTRPCErrorShape` instead
    */
   getErrorShape,
-<<<<<<< HEAD
-  /**
-   * @deprecated use `callTRPCProcedure` instead
-   */
-  callProcedure,
-=======
->>>>>>> e77d3c39
 } from '../../unstable-core-do-not-import';
 
 /**
