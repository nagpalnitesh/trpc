--- conflicted
+++ resolved
@@ -19,10 +19,6 @@
   NextPageContext,
 } from 'next/dist/shared/lib/utils';
 import React, { createElement, useState } from 'react';
-<<<<<<< HEAD
-import { QueryClient, QueryClientProvider } from 'react-query';
-import { DehydratedState, Hydrate, dehydrate } from 'react-query';
-=======
 import {
   DehydratedState,
   Hydrate,
@@ -30,7 +26,6 @@
   QueryClientProvider,
   dehydrate,
 } from 'react-query';
->>>>>>> cb86be86
 import ssrPrepass from 'react-ssr-prepass';
 
 type QueryClientConfig = ConstructorParameters<typeof QueryClient>[0];
