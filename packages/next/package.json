--- conflicted
+++ resolved
@@ -71,16 +71,10 @@
     "@trpc/react-query": "10.44.1",
     "@trpc/server": "10.44.1",
     "next": "*",
-<<<<<<< HEAD
-    "react": ">=18.2.0",
-    "react-dom": ">=18.2.0"
-  },
-=======
     "react": ">=16.8.0",
     "react-dom": ">=16.8.0"
   },
   "dependencies": {},
->>>>>>> 9922c130
   "devDependencies": {
     "@tanstack/react-query": "^5.0.0",
     "@trpc/client": "10.44.1",
