--- conflicted
+++ resolved
@@ -1,10 +1,6 @@
 {
   "name": "@trpc/next",
-<<<<<<< HEAD
-  "version": "9.0.0-alpha.0",
-=======
   "version": "8.4.2",
->>>>>>> 9a5bdf84
   "description": "tRPC Next lib",
   "author": "KATT",
   "license": "MIT",
@@ -40,15 +36,9 @@
   },
   "dependencies": {
     "@babel/runtime": "^7.9.0",
-<<<<<<< HEAD
-    "@trpc/client": "^9.0.0-alpha.0",
-    "@trpc/react": "^9.0.0-alpha.0",
-    "@trpc/server": "^9.0.0-alpha.0",
-=======
     "@trpc/client": "^8.4.2",
     "@trpc/react": "^8.4.2",
     "@trpc/server": "^8.4.2",
->>>>>>> 9a5bdf84
     "react-ssr-prepass": "^1.4.0"
   },
   "devDependencies": {
