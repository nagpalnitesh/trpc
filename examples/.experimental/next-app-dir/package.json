--- conflicted
+++ resolved
@@ -13,19 +13,11 @@
   },
   "dependencies": {
     "@hookform/resolvers": "^2.9.11",
-<<<<<<< HEAD
     "@tanstack/react-query": "^5.0.0",
-    "@trpc/client": "^10.43.3",
-    "@trpc/next": "^10.43.3",
-    "@trpc/react-query": "^10.43.3",
-    "@trpc/server": "^10.43.3",
-=======
-    "@tanstack/react-query": "^4.18.0",
     "@trpc/client": "^10.43.4",
     "@trpc/next": "^10.43.4",
     "@trpc/react-query": "^10.43.4",
     "@trpc/server": "^10.43.4",
->>>>>>> 0fa6e7f1
     "@types/node": "^18.16.16",
     "@types/react": "^18.2.33",
     "@types/react-dom": "^18.2.14",
