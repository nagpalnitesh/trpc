--- conflicted
+++ resolved
@@ -1,10 +1,6 @@
 {
   "name": "@examples/interop-fastify-server",
-<<<<<<< HEAD
-  "version": "10.0.0-alpha.48",
-=======
   "version": "10.0.0-alpha.49",
->>>>>>> 98a77409
   "private": true,
   "scripts": {
     "build": "tsc",
@@ -20,13 +16,8 @@
   },
   "dependencies": {
     "@fastify/websocket": "^5.0.0",
-<<<<<<< HEAD
-    "@trpc/client": "^10.0.0-alpha.48",
-    "@trpc/server": "^10.0.0-alpha.48",
-=======
     "@trpc/client": "^10.0.0-alpha.49",
     "@trpc/server": "^10.0.0-alpha.49",
->>>>>>> 98a77409
     "abort-controller": "^3.0.0",
     "fastify": "^3.27.1",
     "fastify-websocket": "^4.0.0",
