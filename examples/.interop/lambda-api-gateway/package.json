--- conflicted
+++ resolved
@@ -1,21 +1,12 @@
 {
   "name": "@examples/interop-lambda-api-gateway",
   "private": true,
-<<<<<<< HEAD
-  "version": "10.0.0-alpha.48",
-  "main": "index.js",
-  "license": "MIT",
-  "dependencies": {
-    "@trpc/client": "^10.0.0-alpha.48",
-    "@trpc/server": "^10.0.0-alpha.48",
-=======
   "version": "10.0.0-alpha.49",
   "main": "index.js",
   "license": "MIT",
   "dependencies": {
     "@trpc/client": "^10.0.0-alpha.49",
     "@trpc/server": "^10.0.0-alpha.49",
->>>>>>> 98a77409
     "node-fetch": "^2.6.1",
     "ts-node": "^10.3.0"
   },
