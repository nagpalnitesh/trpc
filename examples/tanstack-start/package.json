--- conflicted
+++ resolved
@@ -20,14 +20,9 @@
     "@tanstack/start": "^1.69.1",
     "@trpc/client": "npm:@trpc/client@next",
     "@trpc/server": "npm:@trpc/server@next",
-<<<<<<< HEAD
     "@trpc/tanstack-react-query": "npm:@trpc/tanstack-react-query@next",
-    "react": "^18.3.1",
-    "react-dom": "^18.3.1",
-=======
     "react": "^19.0.0",
     "react-dom": "^19.0.0",
->>>>>>> 99556c07
     "superjson": "^1.12.4",
     "tailwind-merge": "^2.0.0",
     "vinxi": "^0.4.3",
