{
  "name": "@examples/fastify-server",
<<<<<<< HEAD
  "version": "10.0.0-alpha.22",
=======
  "version": "9.23.3",
>>>>>>> 5de8a73b
  "private": true,
  "scripts": {
    "build": "tsc",
    "wait-server": "wait-on tcp:2022",
    "dev:server": "nodemon --watch src/server src/server/index.ts",
    "dev:client": "yarn wait-server && nodemon --watch src/client src/client/index.ts",
    "dev": "run-p dev:* --print-label",
    "start:server": "node dist/server/index.js",
    "start:client": "yarn wait-server && node dist/client/index.js",
    "start": "run-p start:* --print-label",
    "test-dev": "start-server-and-test 'ts-node src/server' http-get://localhost:2022 'ts-node src/client'",
    "test-start": "start-server-and-test 'node dist/server' http-get://localhost:2022 'node dist/client'"
  },
  "dependencies": {
<<<<<<< HEAD
    "@trpc/client": "^10.0.0-alpha.22",
    "@trpc/server": "^10.0.0-alpha.22",
=======
    "@fastify/websocket": "^5.0.0",
    "@trpc/client": "^9.23.3",
    "@trpc/server": "^9.23.3",
>>>>>>> 5de8a73b
    "abort-controller": "^3.0.0",
    "fastify": "^3.27.1",
    "node-fetch": "^2.6.1",
    "tslib": "^2.1.0",
    "ws": "^8.0.0",
    "zod": "^3.0.0"
  },
  "devDependencies": {
    "@types/node-fetch": "^2.5.11",
    "@types/ws": "^8.2.0",
    "nodemon": "^2.0.12",
    "npm-run-all": "^4.1.5",
    "start-server-and-test": "^1.12.0",
    "ts-node": "^10.3.0",
    "typescript": "4.4.4",
    "wait-on": "^6.0.0"
  },
  "publishConfig": {
    "access": "restricted"
  }
}<|MERGE_RESOLUTION|>--- conflicted
+++ resolved
@@ -1,10 +1,6 @@
 {
   "name": "@examples/fastify-server",
-<<<<<<< HEAD
   "version": "10.0.0-alpha.22",
-=======
-  "version": "9.23.3",
->>>>>>> 5de8a73b
   "private": true,
   "scripts": {
     "build": "tsc",
@@ -19,16 +15,12 @@
     "test-start": "start-server-and-test 'node dist/server' http-get://localhost:2022 'node dist/client'"
   },
   "dependencies": {
-<<<<<<< HEAD
+    "@fastify/websocket": "^5.0.0",
     "@trpc/client": "^10.0.0-alpha.22",
     "@trpc/server": "^10.0.0-alpha.22",
-=======
-    "@fastify/websocket": "^5.0.0",
-    "@trpc/client": "^9.23.3",
-    "@trpc/server": "^9.23.3",
->>>>>>> 5de8a73b
     "abort-controller": "^3.0.0",
     "fastify": "^3.27.1",
+    "fastify-websocket": "^4.0.0",
     "node-fetch": "^2.6.1",
     "tslib": "^2.1.0",
     "ws": "^8.0.0",
