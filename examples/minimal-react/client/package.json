--- conflicted
+++ resolved
@@ -10,17 +10,10 @@
     "start": "vite preview"
   },
   "dependencies": {
-<<<<<<< HEAD
     "@tanstack/react-query": "^5.0.0-beta.9",
-    "@trpc/client": "^10.37.0",
-    "@trpc/react-query": "^10.37.0",
-    "@trpc/server": "^10.37.0",
-=======
-    "@tanstack/react-query": "^4.18.0",
     "@trpc/client": "^10.37.1",
     "@trpc/react-query": "^10.37.1",
     "@trpc/server": "^10.37.1",
->>>>>>> 340df313
     "react": "^18.2.0",
     "react-dom": "^18.2.0"
   },
