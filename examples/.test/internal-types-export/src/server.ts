--- conflicted
+++ resolved
@@ -13,12 +13,9 @@
   });
 }
 
-<<<<<<< HEAD
-=======
 export type Foo = { x: Foo | number };
 
 
->>>>>>> 393f15d7
 const routerA = t.router({
   a: t.procedure.query(() => 'a'),
 });
@@ -31,14 +28,11 @@
   hello: t.procedure.use(someMiddleware).query(() => 'hello'),
   generic: genericRouter((value: string) => value.toUpperCase()),
   merged: t.mergeRouters(routerA, routerB),
-<<<<<<< HEAD
-=======
   recursive: t.procedure.query(() => {
     return {
         x: 1,
     } as Foo;
   }),
->>>>>>> 393f15d7
 });
 
 export type AppRouter = typeof appRouter;