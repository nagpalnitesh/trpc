{
  "name": "@examples/todo-web",
  "version": "10.0.0-alpha.21",
  "private": true,
  "scripts": {
    "migrate-sqlite": "npx prisma migrate dev --name init --schema=./prisma/_sqlite/schema.prisma",
    "migrate-postgres": "npx prisma migrate dev",
    "generate-sqlite": "prisma generate --schema=./prisma/_sqlite/schema.prisma",
    "generate-postgres": "prisma generate",
    "prisma-studio-postgres": "prisma studio",
    "prisma-studio-sqlite": "prisma studio --schema=./prisma/_sqlite/schema.prisma",
    "dx:next": "yarn migrate-sqlite && yarn generate-sqlite && next dev",
    "dx:prisma-studio": "yarn prisma-studio-sqlite",
    "dx": "run-p dx:* --print-label",
    "dev": "yarn dx:next",
    "build": "prisma generate && yarn migrate && next build",
    "start": "next start",
    "studio": "prisma studio",
    "migrate-dev": "prisma migrate dev",
    "migrate": "prisma migrate deploy",
    "test": "jest",
    "test-dev": "start-server-and-test dev 3000 test",
    "test-start": "start-server-and-test start 3000 test"
  },
  "dependencies": {
    "@prisma/client": "^3.0.1",
    "@trpc/client": "^10.0.0-alpha.21",
    "@trpc/next": "^10.0.0-alpha.21",
    "@trpc/react": "^10.0.0-alpha.21",
    "@trpc/server": "^10.0.0-alpha.21",
    "clsx": "^1.1.1",
    "jest": "^27.1.0",
    "jest-playwright": "^0.0.1",
    "jest-playwright-preset": "^1.4.5",
<<<<<<< HEAD
    "next": "12.1.4",
    "playwright": "^1.19.1",
=======
    "next": "^12.1.6",
>>>>>>> 7587317e
    "prisma": "^3.7.0",
    "react": "^18.0.0",
    "react-dom": "^18.0.0",
    "react-query": "^3.27.0",
    "start-server-and-test": "^1.12.0",
    "superjson": "^1.7.4",
    "todomvc-app-css": "^2.3.0",
    "todomvc-common": "^1.0.5",
    "zod": "^3.0.0"
  },
  "devDependencies": {
    "@types/jest": "^27.0.1",
    "@types/node": "^17.0.10",
    "@types/react": "^17.0.20",
    "npm-run-all": "^4.1.5",
    "ts-jest": "^27.0.5",
    "typescript": "4.4.4"
  },
  "publishConfig": {
    "access": "restricted"
  }
}<|MERGE_RESOLUTION|>--- conflicted
+++ resolved
@@ -32,12 +32,8 @@
     "jest": "^27.1.0",
     "jest-playwright": "^0.0.1",
     "jest-playwright-preset": "^1.4.5",
-<<<<<<< HEAD
-    "next": "12.1.4",
     "playwright": "^1.19.1",
-=======
     "next": "^12.1.6",
->>>>>>> 7587317e
     "prisma": "^3.7.0",
     "react": "^18.0.0",
     "react-dom": "^18.0.0",
