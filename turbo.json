--- conflicted
+++ resolved
@@ -7,26 +7,7 @@
     "scripts/getRollupConfig.ts"
   ],
   "pipeline": {
-<<<<<<< HEAD
-    "codegen-entrypoints": {
-      "outputs": [
-        "app-dir/**",
-        "links/**",
-        "shared/**",
-        "server/**",
-        "ssg/**",
-        "adapters/**",
-        "http/**",
-        "observable/**",
-        "rpc/**",
-        "subscription/**",
-        "unstableInternalsExport/**",
-        "package.json"
-      ]
-    },
-=======
     "codegen-entrypoints": {},
->>>>>>> 4e101e3a
     "codegen-tests": {
       "outputs": ["server/__generated__/bigBoi/**"]
     },
