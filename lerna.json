{
<<<<<<< HEAD
  "version": "9.0.0-alpha.0",
=======
  "version": "8.4.2",
>>>>>>> 9a5bdf84
  "registry": "https://registry.npmjs.org/",
  "publishConfig": {
    "access": "public"
  },
  "npmClient": "yarn",
  "useWorkspaces": true,
  "packages": [
    "packages/*"
  ]
}<|MERGE_RESOLUTION|>--- conflicted
+++ resolved
@@ -1,9 +1,5 @@
 {
-<<<<<<< HEAD
-  "version": "9.0.0-alpha.0",
-=======
   "version": "8.4.2",
->>>>>>> 9a5bdf84
   "registry": "https://registry.npmjs.org/",
   "publishConfig": {
     "access": "public"
