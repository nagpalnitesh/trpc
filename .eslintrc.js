--- conflicted
+++ resolved
@@ -15,11 +15,7 @@
     sourceType: 'module', // Allows for the use of import
     tsconfigRootDir: __dirname,
     project: [
-<<<<<<< HEAD
-      './examples/.test/*/tsconfig.json',
-=======
       './examples/.*/*/tsconfig.json',
->>>>>>> 165ff9fe
       './examples/*/tsconfig.json',
       './packages/*/tsconfig.json',
       './tsconfig.json',
