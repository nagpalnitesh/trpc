--- conflicted
+++ resolved
@@ -48,15 +48,12 @@
       // searchParameters: {},
     },
     announcementBar: {
-<<<<<<< HEAD
-      id: 'response-objects',
-      content:
-        "New feature: Return <code>Response</code>-objects directly from tRPC procedures: <a href='/blog/return-Response-objects-in-procedures'><strong>Read the blog post</strong></a>",
-=======
+      // id: 'response-objects',
+      // content:
+      //   "New feature: Return <code>Response</code>-objects directly from tRPC procedures: <a href='/blog/return-Response-objects-in-procedures'><strong>Read the blog post</strong></a>",
       id: 'v11',
       content:
         "🎉 tRPC v11 is now released! Check out <a href='/blog/announcing-trpc-11'><strong>the blog post now</strong></a>.",
->>>>>>> 0abf8244
       backgroundColor: 'var(--ifm-color-primary-dark)',
       textColor: '#ffffff',
       isCloseable: true,
