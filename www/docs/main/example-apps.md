--- conflicted
+++ resolved
@@ -127,13 +127,15 @@
       </td>
     </tr>
     <tr>
-<<<<<<< HEAD
       <td>Cloudflare Workers example</td>
       <td><em>n/a</em></td>
       <td>
         <ul>
           <li><a href="https://github.com/trpc/trpc/tree/next/examples/cloudflare-workers">Source</a></li>
-=======
+        </ul>
+      </td>
+    </tr>
+    <tr>
       <td>
         Express server with tRPC Shield + Prisma
         <br/><br/>
@@ -146,7 +148,6 @@
       <td>
         <ul>
           <li><a href="https://github.com/omar-dulaimi/trpc-shield/tree/master/example">Source</a></li>
->>>>>>> 0616ba5c
         </ul>
       </td>
     </tr>
