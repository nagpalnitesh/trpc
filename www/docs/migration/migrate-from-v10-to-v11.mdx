--- conflicted
+++ resolved
@@ -24,11 +24,10 @@
 > This is a draft document. It will be updated to a proper guide as we get closer to the v11 release.
 > The only major thing that will incur work for you is that you will need to do is to update TanStack Query to v5.0.0.
 
-<<<<<<< HEAD
 ### You can now return `Response`-objects from procedures (non-breaking)
 
 See the <a href="/blog/2025/02/12/return-Response-objects-in-procedures">blog post</a> for more information.
-=======
+
 ### New TanStack React Query integration! (non-breaking)
 
 We are excited to announce the new TanStack React Query integration for tRPC is now available on tRPC's `next`-release!
@@ -37,7 +36,6 @@
 
 <a href="/blog/introducing-tanstack-react-query-client">Read the blog post</a> for
 more information.
->>>>>>> 1252bacd
 
 ### Stopping subscriptions from the server (rarely breaking)
 
